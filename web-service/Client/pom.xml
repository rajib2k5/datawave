<?xml version="1.0" encoding="UTF-8"?>
<project xmlns="http://maven.apache.org/POM/4.0.0" xmlns:xsi="http://www.w3.org/2001/XMLSchema-instance" xsi:schemaLocation="http://maven.apache.org/POM/4.0.0 http://maven.apache.org/xsd/maven-4.0.0.xsd">
    <modelVersion>4.0.0</modelVersion>
    <parent>
        <groupId>nsa.datawave.webservice</groupId>
        <artifactId>WebService</artifactId>
<<<<<<< HEAD
        <version>4.4.0-SNAPSHOT</version>
=======
        <version>4.3.5-SNAPSHOT</version>
>>>>>>> eb23f7ea
    </parent>
    <artifactId>Client</artifactId>
    <packaging>jar</packaging>
    <name>Client</name>
    <properties>
        <datawave.root>${project.parent.parent.basedir}</datawave.root>
        <maven.compiler.source>1.6</maven.compiler.source>
        <maven.compiler.target>1.6</maven.compiler.target>
    </properties>
    <dependencies>
        <dependency>
            <groupId>com.fasterxml.jackson.core</groupId>
            <artifactId>jackson-annotations</artifactId>
        </dependency>
        <dependency>
            <groupId>com.fasterxml.jackson.core</groupId>
            <artifactId>jackson-core</artifactId>
        </dependency>
        <dependency>
            <groupId>com.google.guava</groupId>
            <artifactId>guava</artifactId>
        </dependency>
        <dependency>
            <groupId>com.google.protobuf</groupId>
            <artifactId>protobuf-java</artifactId>
        </dependency>
        <dependency>
            <groupId>com.vividsolutions</groupId>
            <artifactId>jts</artifactId>
        </dependency>
        <dependency>
            <groupId>commons-codec</groupId>
            <artifactId>commons-codec</artifactId>
        </dependency>
        <dependency>
            <groupId>commons-collections</groupId>
            <artifactId>commons-collections</artifactId>
        </dependency>
        <dependency>
            <groupId>commons-lang</groupId>
            <artifactId>commons-lang</artifactId>
        </dependency>
        <dependency>
            <groupId>commons-net</groupId>
            <artifactId>commons-net</artifactId>
            <version>3.1</version>
        </dependency>
        <dependency>
            <groupId>io.protostuff</groupId>
            <artifactId>protostuff-api</artifactId>
        </dependency>
        <dependency>
            <groupId>io.protostuff</groupId>
            <artifactId>protostuff-collectionschema</artifactId>
        </dependency>
        <dependency>
            <groupId>io.protostuff</groupId>
            <artifactId>protostuff-core</artifactId>
        </dependency>
        <dependency>
            <groupId>io.protostuff</groupId>
            <artifactId>protostuff-json</artifactId>
        </dependency>
        <dependency>
            <groupId>io.protostuff</groupId>
            <artifactId>protostuff-runtime</artifactId>
        </dependency>
        <dependency>
            <groupId>io.protostuff</groupId>
            <artifactId>protostuff-xml</artifactId>
        </dependency>
        <dependency>
            <groupId>io.protostuff</groupId>
            <artifactId>protostuff-yaml</artifactId>
        </dependency>
        <dependency>
            <groupId>java3d</groupId>
            <artifactId>vecmath</artifactId>
        </dependency>
        <dependency>
            <groupId>nsa.datawave</groupId>
            <artifactId>datawave-core</artifactId>
        </dependency>
        <dependency>
            <groupId>org.apache.accumulo</groupId>
            <artifactId>accumulo-core</artifactId>
        </dependency>
        <dependency>
            <groupId>org.apache.hadoop</groupId>
            <artifactId>hadoop-common</artifactId>
        </dependency>
        <dependency>
            <groupId>org.slf4j</groupId>
            <artifactId>slf4j-api</artifactId>
            <version>1.7.5</version>
        </dependency>
        <dependency>
            <groupId>org.slf4j</groupId>
            <artifactId>slf4j-log4j12</artifactId>
            <version>1.7.5</version>
        </dependency>
        <dependency>
            <groupId>xerces</groupId>
            <artifactId>xercesImpl</artifactId>
        </dependency>
        <dependency>
            <groupId>log4j</groupId>
            <artifactId>log4j</artifactId>
            <scope>provided</scope>
        </dependency>
        <dependency>
            <groupId>org.jboss.resteasy</groupId>
            <artifactId>resteasy-jaxrs</artifactId>
            <scope>provided</scope>
        </dependency>
        <dependency>
            <groupId>junit</groupId>
            <artifactId>junit</artifactId>
            <scope>test</scope>
        </dependency>
        <dependency>
            <groupId>org.easymock</groupId>
            <artifactId>easymock</artifactId>
            <scope>test</scope>
        </dependency>
        <dependency>
            <groupId>org.powermock</groupId>
            <artifactId>powermock-easymock-release-full</artifactId>
            <classifier>full</classifier>
            <scope>test</scope>
        </dependency>
    </dependencies>
    <build>
        <finalName>${project.artifactId}</finalName>
        <resources>
            <resource>
                <targetPath>generated-sources/templated-sources</targetPath>
                <filtering>true</filtering>
                <directory>src/main/resources/source-templates</directory>
            </resource>
            <resource>
                <filtering>true</filtering>
                <directory>src/main/resources</directory>
                <includes>
                    <include>**/dnutils.properties</include>
                    <include>**/META-INF/beans.xml</include>
                </includes>
            </resource>
            <resource>
                <targetPath>test-classes</targetPath>
                <filtering>true</filtering>
                <directory>src/test/resources</directory>
            </resource>
        </resources>
        <testResources>
            <testResource>
                <directory>src/test/resources</directory>
                <includes>
                    <include>**/dnutils.properties</include>
                </includes>
            </testResource>
        </testResources>
        <plugins>
            <plugin>
                <artifactId>maven-assembly-plugin</artifactId>
                <configuration>
                    <finalName>${project.artifactId}-${project.version}</finalName>
                    <descriptors>
                        <descriptor>src/main/assembly/dist.xml</descriptor>
                    </descriptors>
                    <tarLongFileMode>posix</tarLongFileMode>
                </configuration>
                <executions>
                    <execution>
                        <id>make-assembly</id>
                        <goals>
                            <goal>single</goal>
                        </goals>
                        <phase>package</phase>
                    </execution>
                </executions>
            </plugin>
            <plugin>
                <artifactId>maven-dependency-plugin</artifactId>
                <executions>
                    <execution>
                        <id>copy-dependencies</id>
                        <goals>
                            <goal>copy-dependencies</goal>
                        </goals>
                        <phase>prepare-package</phase>
                        <configuration>
                            <outputDirectory>lib</outputDirectory>
                            <includeScope>runtime</includeScope>
                            <excludeScope>provided</excludeScope>
                            <excludeScope>test</excludeScope>
                        </configuration>
                    </execution>
                </executions>
            </plugin>
            <plugin>
                <artifactId>maven-jar-plugin</artifactId>
                <configuration>
                    <archive>
                        <manifest>
                            <addDefaultImplementationEntries>true</addDefaultImplementationEntries>
                            <addDefaultSpecificationEntries>true</addDefaultSpecificationEntries>
                        </manifest>
                        <manifestEntries>
                            <!--<Dependencies>xerces</Dependencies>-->
                        </manifestEntries>
                    </archive>
                </configuration>
            </plugin>
            <plugin>
                <artifactId>maven-resources-plugin</artifactId>
                <executions>
                    <execution>
                        <id>copy-resources</id>
                        <goals>
                            <goal>resources</goal>
                        </goals>
                        <phase>generate-sources</phase>
                        <configuration>
                            <includeEmptyDirs>true</includeEmptyDirs>
                            <outputDirectory>target</outputDirectory>
                            <overwrite>true</overwrite>
                            <delimiters>
                                <delimiter>${*}</delimiter>
                            </delimiters>
                            <useDefaultDelimiters>false</useDefaultDelimiters>
                        </configuration>
                    </execution>
                    <execution>
                        <id>copy-xsd</id>
                        <goals>
                            <goal>copy-resources</goal>
                        </goals>
                        <phase>prepare-package</phase>
                        <configuration>
                            <includeEmptyDirs>false</includeEmptyDirs>
                            <outputDirectory>target/classes</outputDirectory>
                            <resources>
                                <resource>
                                    <directory>target/xsd</directory>
                                    <includes>
                                        <include>**/*.xsd</include>
                                    </includes>
                                </resource>
                            </resources>
                            <overwrite>true</overwrite>
                        </configuration>
                    </execution>
                </executions>
            </plugin>
            <plugin>
                <groupId>org.codehaus.mojo</groupId>
                <artifactId>build-helper-maven-plugin</artifactId>
                <executions>
                    <execution>
                        <id>add-source</id>
                        <goals>
                            <goal>add-source</goal>
                        </goals>
                        <phase>generate-sources</phase>
                        <configuration>
                            <sources>
                                <source>target/generated-sources/templated-sources</source>
                            </sources>
                        </configuration>
                    </execution>
                </executions>
            </plugin>
            <plugin>
                <groupId>org.codehaus.mojo</groupId>
                <artifactId>exec-maven-plugin</artifactId>
            </plugin>
            <plugin>
                <groupId>org.codehaus.mojo</groupId>
                <artifactId>jaxb2-maven-plugin</artifactId>
                <executions>
                    <execution>
                        <id>generate xsd</id>
                        <goals>
                            <goal>schemagen</goal>
                        </goals>
                        <phase>prepare-package</phase>
                        <configuration>
                            <transformSchemas>
                                <transformSchema>
                                    <uri>${datawave.webservice.namespace}</uri>
                                    <toPrefix>dw</toPrefix>
                                    <toFile>datawave-client.xsd</toFile>
                                </transformSchema>
                            </transformSchemas>
                            <includes>
                                <include>nsa/datawave/**/*.java</include>
                            </includes>
                            <excludes>
                                <exclude>**/ShutdownException.java</exclude>
                                <exclude>**/QueryTimeoutException.java</exclude>
                                <exclude>**/QueryException.java</exclude>
                                <exclude>**/*QueryException.java</exclude>
                                <exclude>**/QueryMessages.java</exclude>
                                <exclude>**/ResponseMessages.java</exclude>
                                <exclude>**/ExceptionMessages.java</exclude>
                                <exclude>**/MetricsMessages.java</exclude>
                                <exclude>**/CachedresultMessages.java</exclude>
                                <exclude>**/UserMessages.java</exclude>
                                <exclude>**/ObjectSizeOf.java</exclude>
                                <exclude>nsa/datawave/data/**/*.java</exclude>
                            </excludes>
                            <outputDirectory>target/xsd</outputDirectory>
                        </configuration>
                    </execution>
                </executions>
            </plugin>
        </plugins>
    </build>
    <profiles>
        <profile>
            <id>dist</id>
            <activation>
                <property>
                    <name>dist</name>
                </property>
            </activation>
            <build>
                <plugins>
                    <plugin>
                        <groupId>org.apache.maven.plugins</groupId>
                        <artifactId>maven-source-plugin</artifactId>
                        <configuration>
                            <excludeResources>true</excludeResources>
                        </configuration>
                        <executions>
                            <execution>
                                <!-- Build source jars and attach them to the project for publishing -->
                                <id>datawave-java-sources</id>
                                <goals>
                                    <goal>jar-no-fork</goal>
                                    <goal>test-jar-no-fork</goal>
                                </goals>
                                <phase>package</phase>
                            </execution>
                        </executions>
                    </plugin>
                </plugins>
            </build>
        </profile>
    </profiles>
</project><|MERGE_RESOLUTION|>--- conflicted
+++ resolved
@@ -4,11 +4,7 @@
     <parent>
         <groupId>nsa.datawave.webservice</groupId>
         <artifactId>WebService</artifactId>
-<<<<<<< HEAD
         <version>4.4.0-SNAPSHOT</version>
-=======
-        <version>4.3.5-SNAPSHOT</version>
->>>>>>> eb23f7ea
     </parent>
     <artifactId>Client</artifactId>
     <packaging>jar</packaging>
