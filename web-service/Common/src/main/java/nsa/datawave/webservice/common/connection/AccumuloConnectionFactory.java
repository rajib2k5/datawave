package nsa.datawave.webservice.common.connection;

import java.util.Map;

import org.apache.accumulo.core.client.Connector;

public interface AccumuloConnectionFactory {
    
    enum Priority {
        
        LOW, NORMAL, HIGH, ADMIN
    }
    
    enum State {
        
        WAITING, CONNECTED
    }
    
    /**
<<<<<<< HEAD
=======
     * Deprecated in 2.2.3, use {@link #getConnectionUserName(String)}
     *
     * @return name of the user used in the connection pools
     */
    @Deprecated
    String getConnectionUserName();
    
    /**
>>>>>>> d9d49c07
     * @param poolName
     *            the name of the pool to query
     * @return name of the user used in the connection pools
     */
    String getConnectionUserName(String poolName);
    
    /**
     * Gets a connection from the pool with the assigned priority
     *
     * Deprecated in 2.2.3, use {@link #getConnection(Priority, Map)}
     *
     * @param priority
     *            the connection's Priority
     * @return accumulo connection
     * @throws Exception
     */
    Connector getConnection(Priority priority, Map<String,String> trackingMap) throws Exception;
    
    /**
     * Gets a connection from the named pool with the assigned priority
     *
     * @param poolName
     *            the name of the pool to retrieve the connection from
     * @param priority
     *            the priority of the connection
     * @param trackingMap
     *            the tracking map
     * @return Accumulo connection
     * @throws Exception
     */
    Connector getConnection(String poolName, Priority priority, Map<String,String> trackingMap) throws Exception;
    
    /**
     * Returns the connection to the pool with the associated priority.
     *
     * @param connection
     *            The connection to return
     * @throws Exception
     */
    void returnConnection(Connector connection) throws Exception;
    
    Map<String,String> getTrackingMap(StackTraceElement[] stackTrace);
}<|MERGE_RESOLUTION|>--- conflicted
+++ resolved
@@ -17,17 +17,6 @@
     }
     
     /**
-<<<<<<< HEAD
-=======
-     * Deprecated in 2.2.3, use {@link #getConnectionUserName(String)}
-     *
-     * @return name of the user used in the connection pools
-     */
-    @Deprecated
-    String getConnectionUserName();
-    
-    /**
->>>>>>> d9d49c07
      * @param poolName
      *            the name of the pool to query
      * @return name of the user used in the connection pools
