<?xml version="1.0" encoding="UTF-8"?>
<project xmlns="http://maven.apache.org/POM/4.0.0" xmlns:xsi="http://www.w3.org/2001/XMLSchema-instance" xsi:schemaLocation="http://maven.apache.org/POM/4.0.0 http://maven.apache.org/xsd/maven-4.0.0.xsd">
    <modelVersion>4.0.0</modelVersion>
    <parent>
        <groupId>datawave</groupId>
<<<<<<< HEAD
        <artifactId>datawave-warehouse</artifactId>
        <version>2.0.0-srf-SNAPSHOT</version>
=======
        <artifactId>datawave-warehouse-parent</artifactId>
        <version>2.0.0-SNAPSHOT</version>
>>>>>>> 21275790
    </parent>
    <artifactId>datawave-edge-dictionary-core</artifactId>
    <packaging>jar</packaging>
    <name>${project.artifactId}</name>
    <properties>
        <datawave.root>${project.parent.parent.basedir}</datawave.root>
    </properties>
    <dependencies>
        <dependency>
            <groupId>datawave</groupId>
            <artifactId>datawave-core</artifactId>
            <version>${project.version}</version>
        </dependency>
        <dependency>
            <groupId>datawave</groupId>
            <artifactId>datawave-query-core</artifactId>
            <version>${project.version}</version>
        </dependency>
        <dependency>
            <groupId>datawave.webservices</groupId>
            <artifactId>datawave-ws-client</artifactId>
            <version>${project.version}</version>
        </dependency>
        <dependency>
            <groupId>datawave.webservices</groupId>
            <artifactId>datawave-ws-edge-dictionary</artifactId>
            <version>${project.version}</version>
        </dependency>
        <dependency>
            <groupId>org.jboss.weld.se</groupId>
            <artifactId>weld-se-core</artifactId>
            <version>${version.weld-se}</version>
        </dependency>
        <dependency>
            <groupId>org.springframework</groupId>
            <artifactId>spring-context</artifactId>
        </dependency>
        <dependency>
            <groupId>junit</groupId>
            <artifactId>junit</artifactId>
            <scope>test</scope>
        </dependency>
    </dependencies>
    <build>
        <resources>
            <resource>
                <filtering>true</filtering>
                <directory>src/main/resources</directory>
            </resource>
        </resources>
        <plugins>
            <plugin>
                <groupId>org.codehaus.mojo</groupId>
                <artifactId>exec-maven-plugin</artifactId>
            </plugin>
        </plugins>
    </build>
</project><|MERGE_RESOLUTION|>--- conflicted
+++ resolved
@@ -3,13 +3,8 @@
     <modelVersion>4.0.0</modelVersion>
     <parent>
         <groupId>datawave</groupId>
-<<<<<<< HEAD
-        <artifactId>datawave-warehouse</artifactId>
+        <artifactId>datawave-warehouse-parent</artifactId>
         <version>2.0.0-srf-SNAPSHOT</version>
-=======
-        <artifactId>datawave-warehouse-parent</artifactId>
-        <version>2.0.0-SNAPSHOT</version>
->>>>>>> 21275790
     </parent>
     <artifactId>datawave-edge-dictionary-core</artifactId>
     <packaging>jar</packaging>
