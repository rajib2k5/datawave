package nsa.datawave.query.rewrite.config;

import java.util.HashSet;
import java.util.Map.Entry;
import java.util.Set;

import nsa.datawave.query.rewrite.Constants;
import nsa.datawave.query.rewrite.planner.DefaultQueryPlanner;
import nsa.datawave.query.rewrite.planner.QueryPlanner;
import nsa.datawave.query.rewrite.planner.SeekingQueryPlanner;
import nsa.datawave.query.rewrite.tables.RefactoredShardQueryLogic;
import nsa.datawave.query.rewrite.tld.CreateTLDUidsIterator;
import nsa.datawave.query.rewrite.tld.TLDQueryIterator;
import nsa.datawave.webservice.query.configuration.GenericQueryConfiguration;
import nsa.datawave.webservice.query.logic.BaseQueryLogic;

import org.apache.accumulo.core.data.Key;
import org.apache.accumulo.core.data.Value;

public class LookupUUIDTune implements Profile {
    
    protected boolean bypassAccumulo = false;
    protected boolean enableCaching = false;
    protected boolean disableComplexFunctions = false;
    protected boolean reduceResponse = false;
    protected boolean enablePreload = false;
    protected boolean speculativeScanning = false;
    protected int maxFieldHitsBeforeSeek = -1;
    protected int maxKeysBeforeSeek = -1;
    protected String queryIteratorClass = TLDQueryIterator.class.getCanonicalName();
<<<<<<< HEAD
    protected boolean trackSizes = true;
=======
    protected boolean reduceFields = false;
    protected int reduceFieldCount = -1;
    protected boolean reduceFieldsPreQueryEvaluation = false;
    protected String limitFieldsField = null;
>>>>>>> bd4534d1
    
    @Override
    public void configure(BaseQueryLogic<Entry<Key,Value>> logic) {
        if (logic instanceof RefactoredShardQueryLogic) {
            RefactoredShardQueryLogic rsq = RefactoredShardQueryLogic.class.cast(logic);
            rsq.setBypassAccumulo(bypassAccumulo);
            rsq.setSpeculativeScanning(speculativeScanning);
            rsq.setCacheModel(enableCaching);
            if (reduceResponse) {
                rsq.setCreateUidsIteratorClass(CreateTLDUidsIterator.class);
                
                // setup SeekingQueryPlanner in case the queryIterator requires it
                SeekingQueryPlanner planner = new SeekingQueryPlanner();
                planner.setMaxFieldHitsBeforeSeek(maxFieldHitsBeforeSeek);
                planner.setMaxKeysBeforeSeek(maxKeysBeforeSeek);
                rsq.setQueryPlanner(planner);
            }
        }
        
    }
    
    @Override
    public void configure(QueryPlanner planner) {
        if (planner instanceof DefaultQueryPlanner) {
            DefaultQueryPlanner dqp = DefaultQueryPlanner.class.cast(planner);
            dqp.setCacheDataTypes(enableCaching);
            dqp.setCondenseUidsInRangeStream(false);
            if (disableComplexFunctions) {
                dqp.setDisableAnyFieldLookup(true);
                dqp.setDisableBoundedLookup(true);
                dqp.setDisableCompositeFields(true);
                dqp.setDisableExpandIndexFunction(true);
                dqp.setDisableRangeCoalescing(true);
                dqp.setDisableTestNonExistentFields(true);
                if (reduceResponse)
                    try {
                        Class iteratorClass = Class.forName(this.queryIteratorClass);
                        dqp.setQueryIteratorClass(iteratorClass);
                    } catch (ClassNotFoundException e) {
                        throw new IllegalStateException("Cannot Instantiate queryIteratorClass: " + this.queryIteratorClass, e);
                    }
            }
            if (enablePreload) {
                dqp.setPreloadOptions(true);
            }
        }
        
    }
    
    @Override
    public void configure(GenericQueryConfiguration configuration) {
        if (configuration instanceof RefactoredShardQueryConfiguration) {
            RefactoredShardQueryConfiguration rsqc = RefactoredShardQueryConfiguration.class.cast(configuration);
            rsqc.setTldQuery(reduceResponse);
            rsqc.setBypassAccumulo(bypassAccumulo);
            rsqc.setSerializeQueryIterator(true);
            rsqc.setMaxEvaluationPipelines(1);
            rsqc.setMaxPipelineCachedResults(1);
            // we need this since we've finished the deep copy already
            rsqc.setSpeculativeScanning(speculativeScanning);
<<<<<<< HEAD
            rsqc.setTrackSizes(trackSizes);
=======
            
            if (reduceResponse) {
                if (reduceFields && reduceFieldCount != -1) {
                    Set<String> fieldLimits = new HashSet<>(1);
                    fieldLimits.add(Constants.ANY_FIELD + "=" + reduceFieldCount);
                    rsqc.setLimitFields(fieldLimits);
                    rsqc.setLimitFieldsPreQueryEvaluation(reduceFieldsPreQueryEvaluation);
                    rsqc.setLimitFieldsField(limitFieldsField);
                }
            }
>>>>>>> bd4534d1
        }
    }
    
    public boolean getSpeculativeScanning() {
        return speculativeScanning;
    }
    
    public void setSpeculativeScanning(boolean speculativeScanning) {
        this.speculativeScanning = speculativeScanning;
    }
    
    public void setBypassAccumulo(boolean bypassAccumulo) {
        this.bypassAccumulo = bypassAccumulo;
    }
    
    public boolean getBypassAccumulo() {
        return bypassAccumulo;
    }
    
    public void setEnableCaching(boolean enableCaching) {
        this.enableCaching = enableCaching;
    }
    
    public boolean getEnableCaching() {
        return enableCaching;
    }
    
    public void setEnablePreload(boolean enablePreload) {
        this.enablePreload = enablePreload;
    }
    
    public boolean getEnablePreload() {
        return enablePreload;
    }
    
    public boolean getDisableComplexFunctions() {
        return disableComplexFunctions;
    }
    
    public void setDisableComplexFunctions(boolean disableComplexFunctions) {
        this.disableComplexFunctions = disableComplexFunctions;
    }
    
    public void setReduceResponse(boolean forceTld) {
        this.reduceResponse = forceTld;
    }
    
    public boolean getReduceResponse() {
        return reduceResponse;
    }
    
    public void setMaxFieldHitsBeforeSeek(int maxFieldHitsBeforeSeek) {
        this.maxFieldHitsBeforeSeek = maxFieldHitsBeforeSeek;
    }
    
    public int getMaxFieldHitsBeforeSeek() {
        return maxFieldHitsBeforeSeek;
    }
    
    public void setMaxKeysBeforeSeek(int maxKeysBeforeSeek) {
        this.maxKeysBeforeSeek = maxKeysBeforeSeek;
    }
    
    public int getMaxKeysBeforeSeek() {
        return maxKeysBeforeSeek;
    }
    
    public void setQueryIteratorClass(String queryIteratorClass) {
        this.queryIteratorClass = queryIteratorClass;
    }
    
    public String getQueryIteratorClass() {
        return queryIteratorClass;
    }
    
<<<<<<< HEAD
    public boolean isTrackSizes() {
        return trackSizes;
    }
    
    public void setTrackSizes(boolean trackSizes) {
        this.trackSizes = trackSizes;
=======
    public boolean isReduceFields() {
        return reduceFields;
    }
    
    public void setReduceFields(boolean reduceFields) {
        this.reduceFields = reduceFields;
    }
    
    public int getReduceFieldCount() {
        return reduceFieldCount;
    }
    
    public void setReduceFieldCount(int reduceFieldCount) {
        this.reduceFieldCount = reduceFieldCount;
    }
    
    public boolean isReduceFieldsPreQueryEvaluation() {
        return reduceFieldsPreQueryEvaluation;
    }
    
    public void setReduceFieldsPreQueryEvaluation(boolean reduceFieldsPreQueryEvaluation) {
        this.reduceFieldsPreQueryEvaluation = reduceFieldsPreQueryEvaluation;
    }
    
    public void setLimitFieldsField(String limitFieldsField) {
        this.limitFieldsField = limitFieldsField;
    }
    
    public String getLimitFieldsField() {
        return limitFieldsField;
>>>>>>> bd4534d1
    }
}<|MERGE_RESOLUTION|>--- conflicted
+++ resolved
@@ -28,14 +28,11 @@
     protected int maxFieldHitsBeforeSeek = -1;
     protected int maxKeysBeforeSeek = -1;
     protected String queryIteratorClass = TLDQueryIterator.class.getCanonicalName();
-<<<<<<< HEAD
     protected boolean trackSizes = true;
-=======
     protected boolean reduceFields = false;
     protected int reduceFieldCount = -1;
     protected boolean reduceFieldsPreQueryEvaluation = false;
     protected String limitFieldsField = null;
->>>>>>> bd4534d1
     
     @Override
     public void configure(BaseQueryLogic<Entry<Key,Value>> logic) {
@@ -96,9 +93,7 @@
             rsqc.setMaxPipelineCachedResults(1);
             // we need this since we've finished the deep copy already
             rsqc.setSpeculativeScanning(speculativeScanning);
-<<<<<<< HEAD
             rsqc.setTrackSizes(trackSizes);
-=======
             
             if (reduceResponse) {
                 if (reduceFields && reduceFieldCount != -1) {
@@ -109,7 +104,6 @@
                     rsqc.setLimitFieldsField(limitFieldsField);
                 }
             }
->>>>>>> bd4534d1
         }
     }
     
@@ -185,14 +179,14 @@
         return queryIteratorClass;
     }
     
-<<<<<<< HEAD
     public boolean isTrackSizes() {
         return trackSizes;
     }
     
     public void setTrackSizes(boolean trackSizes) {
         this.trackSizes = trackSizes;
-=======
+    }
+  
     public boolean isReduceFields() {
         return reduceFields;
     }
@@ -223,6 +217,5 @@
     
     public String getLimitFieldsField() {
         return limitFieldsField;
->>>>>>> bd4534d1
     }
 }