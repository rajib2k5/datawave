--- conflicted
+++ resolved
@@ -1,12 +1,9 @@
 package nsa.datawave.query.rewrite.config;
 
-<<<<<<< HEAD
 import java.util.Collections;
+import java.util.HashSet;
 import java.util.List;
 import java.util.Map;
-=======
-import java.util.HashSet;
->>>>>>> 6f734b0d
 import java.util.Map.Entry;
 import java.util.Set;
 
@@ -34,15 +31,12 @@
     protected int maxFieldHitsBeforeSeek = -1;
     protected int maxKeysBeforeSeek = -1;
     protected String queryIteratorClass = TLDQueryIterator.class.getCanonicalName();
-<<<<<<< HEAD
     protected Map<String,List<String>> primaryToSecondaryFieldMap = Collections.emptyMap();
-=======
     protected boolean trackSizes = true;
     protected boolean reduceFields = false;
     protected int reduceFieldCount = -1;
     protected boolean reduceFieldsPreQueryEvaluation = false;
     protected String limitFieldsField = null;
->>>>>>> 6f734b0d
     
     @Override
     public void configure(BaseQueryLogic<Entry<Key,Value>> logic) {
@@ -190,14 +184,14 @@
         return queryIteratorClass;
     }
     
-<<<<<<< HEAD
     public void setPrimaryToSecondaryFieldMap(Map<String,List<String>> primaryToSecondaryFieldMap) {
         this.primaryToSecondaryFieldMap = primaryToSecondaryFieldMap;
     }
     
     public Map<String,List<String>> getPrimaryToSecondaryFieldMap() {
         return primaryToSecondaryFieldMap;
-=======
+    }
+  
     public boolean isTrackSizes() {
         return trackSizes;
     }
@@ -236,6 +230,5 @@
     
     public String getLimitFieldsField() {
         return limitFieldsField;
->>>>>>> 6f734b0d
     }
 }