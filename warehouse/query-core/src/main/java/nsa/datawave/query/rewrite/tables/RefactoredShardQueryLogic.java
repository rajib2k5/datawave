package nsa.datawave.query.rewrite.tables;

import java.io.IOException;
import java.util.ArrayList;
import java.util.Arrays;
import java.util.Collections;
import java.util.Date;
import java.util.HashMap;
import java.util.HashSet;
import java.util.Iterator;
import java.util.List;
import java.util.Map;
import java.util.Map.Entry;
import java.util.Set;
import java.util.TreeSet;
import java.util.concurrent.ExecutionException;
import java.util.concurrent.Executors;
import java.util.concurrent.TimeUnit;
import nsa.datawave.core.iterators.EvaluatingIterator;
import nsa.datawave.data.type.NoOpType;
import nsa.datawave.data.type.Type;
import nsa.datawave.marking.MarkingFunctions;
import nsa.datawave.query.QueryParameters;
import nsa.datawave.query.enrich.DataEnricher;
import nsa.datawave.query.enrich.EnrichingMaster;
import nsa.datawave.query.index.lookup.CreateUidsIterator;
import nsa.datawave.query.index.lookup.IndexInfo;
import nsa.datawave.query.index.lookup.UidIntersector;
import nsa.datawave.query.language.parser.ParseException;
import nsa.datawave.query.language.parser.QueryParser;
import nsa.datawave.query.language.tree.QueryNode;
import nsa.datawave.query.model.QueryModel;
import nsa.datawave.query.rewrite.CloseableIterable;
import nsa.datawave.query.rewrite.Constants;
import nsa.datawave.query.rewrite.DocumentSerialization;
import nsa.datawave.query.rewrite.config.IndexHole;
import nsa.datawave.query.rewrite.config.Profile;
import nsa.datawave.query.rewrite.config.RefactoredShardQueryConfiguration;
import nsa.datawave.query.rewrite.config.RefactoredShardQueryConfigurationFactory;
import nsa.datawave.query.rewrite.iterator.QueryOptions;
import nsa.datawave.query.rewrite.planner.DefaultQueryPlanner;
import nsa.datawave.query.rewrite.planner.MetadataHelperQueryModelProvider;
import nsa.datawave.query.rewrite.planner.QueryModelProvider;
import nsa.datawave.query.rewrite.planner.QueryPlanner;
import nsa.datawave.query.rewrite.planner.pushdown.rules.PushDownRule;
import nsa.datawave.query.rewrite.scheduler.PushdownScheduler;
import nsa.datawave.query.rewrite.scheduler.Scheduler;
import nsa.datawave.query.rewrite.scheduler.SequentialScheduler;
import nsa.datawave.query.rewrite.transformer.DocumentTransformer;
import nsa.datawave.query.rewrite.transformer.GroupingDocumentTransformer;
import nsa.datawave.query.rewrite.util.QueryStopwatch;
import nsa.datawave.util.time.TraceStopwatch;
import nsa.datawave.query.tables.ScannerFactory;
import nsa.datawave.query.tables.ScannerSession;
import nsa.datawave.query.tables.stats.ScanSessionStats;
import nsa.datawave.query.transformer.EventQueryDataDecoratorTransformer;
import nsa.datawave.query.cardinality.CardinalityConfiguration;
import nsa.datawave.query.util.DateIndexHelper;
import nsa.datawave.query.util.DateIndexHelperFactory;
import nsa.datawave.query.util.MetadataHelper;
import nsa.datawave.query.util.MetadataHelperFactory;
import nsa.datawave.util.StringUtils;
import nsa.datawave.webservice.common.connection.AccumuloConnectionFactory;
import nsa.datawave.webservice.common.logging.ThreadConfigurableLogger;
import nsa.datawave.webservice.query.Query;
import nsa.datawave.webservice.query.QueryImpl.Parameter;
import nsa.datawave.webservice.query.configuration.GenericQueryConfiguration;
import nsa.datawave.webservice.query.configuration.QueryData;
import nsa.datawave.webservice.query.exception.QueryException;
import nsa.datawave.webservice.query.logic.BaseQueryLogic;
import nsa.datawave.webservice.query.logic.QueryLogicTransformer;
import nsa.datawave.webservice.query.logic.WritesQueryMetrics;
import nsa.datawave.webservice.query.result.event.ResponseObjectFactory;
import org.apache.accumulo.core.client.BatchScanner;
import org.apache.accumulo.core.client.Connector;
import org.apache.accumulo.core.client.IteratorSetting;
import org.apache.accumulo.core.client.ScannerBase;
import org.apache.accumulo.core.client.TableNotFoundException;
import org.apache.accumulo.core.data.Key;
import org.apache.accumulo.core.data.Value;
import org.apache.accumulo.core.iterators.SortedKeyValueIterator;
import org.apache.accumulo.core.security.Authorizations;
import org.apache.commons.lang3.builder.HashCodeBuilder;
import org.apache.log4j.Logger;

import com.google.common.base.Function;
import com.google.common.cache.Cache;
import com.google.common.cache.CacheBuilder;
import com.google.common.collect.Lists;
import com.google.common.collect.Maps;
import com.google.common.collect.Sets;
import com.google.common.util.concurrent.ListeningExecutorService;
import com.google.common.util.concurrent.MoreExecutors;

/**
 * <pre>
 * <h2>Overview</h2>
 * QueryTable implementation that works with the JEXL grammar. This QueryTable
 * uses the DATAWAVE metadata, global index, and sharded event table to return
 * results based on the query. The runServerQuery method is the main method
 * that is called from the web service, and it contains the logic used to
 * run the queries against ACCUMULO. Example queries:
 * 
 *  <b>Single Term Query</b>
 *  'foo' - looks in global index for foo, and if any entries are found, then the query
 *          is rewritten to be field1 == 'foo' or field2 == 'foo', etc. This is then passed
 *          down the optimized query path which uses the intersecting iterators on the shard
 *          table.
 * 
 *  <b>Boolean expression</b>
 *  field == 'foo' - For fielded queries, those that contain a field, an operator, and a literal (string or number),
 *                   the query is parsed and the set of eventFields in the query that are indexed is determined by
 *                   querying the metadata table. Depending on the conjunctions in the query (or, and, not) and the
 *                   eventFields that are indexed, the query may be sent down the optimized path or the full scan path.
 * 
 *  We are not supporting all of the operators that JEXL supports at this time. We are supporting the following operators:
 * 
 *  ==, !=, &gt;, &ge;, &lt;, &le;, =~, !~, and the reserved word 'null'
 * 
 *  Custom functions can be created and registered with the Jexl engine. The functions can be used in the queries in conjunction
 *  with other supported operators. A sample function has been created, called between, and is bound to the 'f' namespace. An
 *  example using this function is : "f:between(LATITUDE,60.0, 70.0)"
 * 
 *  <h2>Constraints on Query Structure</h2>
 *  Queries that are sent to this class need to be formatted such that there is a space on either side of the operator. We are
 *  rewriting the query in some cases and the current implementation is expecting a space on either side of the operator.
 * 
 *  <h2>Notes on Optimization</h2>
 *  Queries that meet any of the following criteria will perform a full scan of the events in the sharded event table:
 * 
 *  1. An 'or' conjunction exists in the query but not all of the terms are indexed.
 *  2. No indexed terms exist in the query
 *  3. An unsupported operator exists in the query
 * 
 *  <h2>Notes on Features</h2>
 * 
 *  1. If there is no type specified for a field in the metadata table, then it defaults to using the NoOpType. The default
 *     can be overriden by calling setDefaultType()
 *  2. We support fields that are indexed, but not in the event. An example of this is for text documents, where the text is tokenized
 *     and indexed, but the tokens are not stored with the event.
 *  3. We support fields that have term frequency records in the shard table containing lists of offsets.  This would be for tokens
 *     parsed out of content and can subsequently be used in various content functions such as 'within' or 'adjacent' or 'phrase'.
 *  4. We support the ability to define a list of {@link DataEnricher}s to add additional information to returned events. Found events are
 *     passed through the {@link EnrichingMaster} which passes the event through each configured data enricher class. Only the value
 *     can be modified. The key *cannot* be modified through this interface (as it could break the sorted order). Enriching must be enabled
 *     by setting {@link #useEnrichers} to true and providing a list of {@link nsa.datawave.query.enrich.DataEnricher} class names in
 *     {@link #enricherClassNames}.
 *  5. A list of {@link nsa.datawave.query.filter.DataFilter}s can be specified to remove found Events before they are returned to the user.
 *     These data filters can return a true/false value on whether the Event should be returned to the user or discarded. Additionally,
 *     the filter can return a Map<String, Object> that can be passed into a JexlContext (provides the necessary information for Jexl to
 *     evaluate an Event based on information not already present in the Event or information that doesn't need to be returned with the Event.
 *     Filtering must be enabled by setting {@link #useFilters} to true and providing a list of {@link nsa.datawave.query.filter.DataFilter} class
 *     names in {@link #filterClassNames}.
 *  6. The query limits the results (default: 5000) using the setMaxResults method. In addition, "max.results.override" can be passed to the
 *     query as part of the Parameters object which allows query specific limits (but will not be more than set default)
 *  7. Projection can be accomplished by setting the {@link EvaluatingIterator RETURN_FIELDS} parameter to a '/'-separated list of field names.
 * 
 * </pre>
 * 
 * @see nsa.datawave.query.enrich
 * @see nsa.datawave.query.filter
 */
public class RefactoredShardQueryLogic extends BaseQueryLogic<Entry<Key,Value>> {
    
    protected static final Logger log = ThreadConfigurableLogger.getLogger(RefactoredShardQueryLogic.class);
    
    /**
     * Set of datatypes to limit the query to.
     */
    public static final String DATATYPE_FILTER_SET = "datatype.filter.set";
    
    public static final String LIMIT_FIELDS = "limit.fields";
    
    public static final String GROUP_FIELDS = "group.fields";
    
    public static final String HIT_LIST = "hit.list";
    
    public static final String TYPE_METADATA_IN_HDFS = "type.metadata.in.hdfs";
    
    public static final String METADATA_TABLE_NAME = "model.table.name";
    
    public static final String RAW_TYPES = "raw.types";
    
    public static final String NULL_BYTE = "\0";
    
    private String dateIndexTableName;
    private String metadataTableName;
    private String indexTableName;
    private String reverseIndexTableName;
    private String tableName;
    private String modelName;
    
    private List<IndexHole> indexHoles = new ArrayList<IndexHole>();
    
    // should we remove the shards and days hint from the queries before sending
    // to the tservers?
    private boolean cleanupShardsAndDaysQueryHints = true;
    
    private String modelTableName = "DatawaveMetadata";
    private String indexStatsTableName = "shardIndexStats";
    
    private int queryThreads = 8;
    private int indexLookupThreads = 8;
    private int dateIndexThreads = 8;
    private int maxDocScanTimeout = -1;
    
    // the percent shards marked when querying the date index after which the
    // shards are collapsed down to the entire day.
    private float collapseDatePercentThreshold = 0.99f;
    
    private String readAheadQueueSize = "0";
    private String readAheadTimeOut = "0";
    
    private List<String> enricherClassNames = null;
    private List<String> filterClassNames = null;
    private List<String> indexFilteringClassNames = null;
    private Map<String,String> filterOptions = null;
    
    private boolean useEnrichers = false;
    private boolean useFilters = false;
    
    private List<String> unevaluatedFields = Collections.emptyList();
    private Class<? extends Type<?>> defaultType = NoOpType.class;
    private boolean fullTableScanEnabled = true;
    private List<String> realmSuffixExclusionPatterns = null;
    private String nonEventKeyColFams = "d" + Constants.PARAM_VALUE_SEP + "tf";
    private double minSelectivity = -1.0;
    // should we filter out masked values when the user can see the unmasked
    // value
    private boolean filterMaskedValues = true;
    
    private boolean includeRecordId = true;
    private boolean includeDataTypeAsField = false;
    private boolean includeHierarchyFields = false;
    private Map<String,String> hierarchyFieldOptions = Collections.emptyMap();
    private boolean includeGroupingContext = false;
    private boolean reducedResponse = false;
    private boolean disableEvaluation = false;
    protected boolean disableIndexOnlyDocuments = false;
    private boolean hitList = false;
    private boolean typeMetadataInHdfs = false;
    private Set<String> blacklistedFields = new HashSet<>(0);
    private Set<String> limitFields = new HashSet<>(0);
    private boolean limitFieldsPreQueryEvaluation = false;
    private String limitFieldsField = null;
    private Set<String> groupFields = new HashSet<>(0);
    private boolean compressServerSideResults = false;
    private boolean indexOnlyFilterFunctionsEnabled = false;
    /**
     * By default enable shortcut evaluation
     */
    private boolean allowShortcutEvaluation = true;
    
    /**
     * By default enable field index only evaluation (aggregation of document post evaluation)
     */
    private boolean allowFieldIndexEvaluation = true;
    
    /**
     * By default enable using term frequency instead of field index when possible for value lookup
     */
    private boolean allowTermFrequencyLookup = true;
    
    /**
     * By default don't use speculative scanning.
     */
    private boolean speculativeScanning = false;
    
    // Map of syntax names to QueryParser classes
    private Map<String,QueryParser> querySyntaxParsers = new HashMap<>();
    private Set<String> mandatoryQuerySyntax = null;
    
    private QueryPlanner planner = null;
    
    protected Class<? extends SortedKeyValueIterator<Key,Value>> createUidsIteratorClass = CreateUidsIterator.class;
    
    protected UidIntersector uidIntersector = new IndexInfo();
    
    protected CloseableIterable<QueryData> queries = null;
    
    // Threshold values used in the new RangeCalculator
    private int eventPerDayThreshold = 10000;
    private int shardsPerDayThreshold = 10;
    private int maxTermThreshold = 2500;
    private int maxDepthThreshold = 2500;
    private int maxUnfieldedExpansionThreshold = 500;
    private int maxValueExpansionThreshold = 5000;
    private int maxOrExpansionThreshold = 500;
    private int maxOrExpansionFstThreshold = 750;
    
    private long yieldThresholdMs = Long.MAX_VALUE;
    
    protected int maxScannerBatchSize = 1000;
    
    protected int maxIndexBatchSize = 1000;
    
    private String hdfsSiteConfigURLs = null;
    private String hdfsFileCompressionCodec = null;
    
    private String zookeeperConfig = null;
    
    private List<String> ivaratorCacheBaseURIs = null;
    private String ivaratorFstHdfsBaseURIs = null;
    private int ivaratorCacheBufferSize = 10000;
    private long ivaratorCacheScanPersistThreshold = 100000L;
    private long ivaratorCacheScanTimeout = 1000L * 60 * 60;
    
    private int maxFieldIndexRangeSplit = 11;
    private int ivaratorMaxOpenFiles = 100;
    private int maxIvaratorSources = 33;
    private int maxEvaluationPipelines = 25;
    private int maxPipelineCachedResults = 25;
    private boolean expandAllTerms = false;
    
    private QueryParser parser = null;
    
    protected QueryModel queryModel = null;
    
    protected String password = "";
    
    protected boolean sequentialScheduler = false;
    
    protected ScannerFactory scannerFactory = null;
    
    protected Scheduler scheduler = null;
    
    public final static Class<? extends RefactoredShardQueryConfiguration> tableConfigurationType = RefactoredShardQueryConfiguration.class;
    
    private List<String> contentFieldNames = Collections.emptyList();
    protected EventQueryDataDecoratorTransformer eventQueryDataDecoratorTransformer = null;
    
    protected RefactoredShardQueryConfiguration config = null;
    private Query settings = null;
    
    protected List<PushDownRule> pushDownRules = Collections.emptyList();
    private boolean shouldLimitTermExpansionToModel = false;
    
    protected boolean collapseUids = false;
    
    protected long maxIndexScanTimeMillis = Long.MAX_VALUE;
    
    private String dateIndexHelperTableName = null;
    private Set<Authorizations> dateIndexHelperAuthorizations = Sets.newHashSet();
    
    protected MetadataHelperFactory metadataHelperFactory = null;
    
    protected DateIndexHelperFactory dateIndexHelperFactory = null;
    
    // Cap (or fail if failOutsideValidDateRange) the begin date with this value (subtracted from Now). 0 or less disables this feature.
    private long beginDateCap = -1;
    
    private boolean failOutsideValidDateRange = false;
    
    protected Function<String,String> queryMacroFunction;
    
    static final ListeningExecutorService reloader = MoreExecutors.listeningDecorator(Executors.newFixedThreadPool(1));
    
    protected boolean limitAnyFieldLookups = false;
    
    protected boolean cacheModel = false;
    
    private static Cache<String,QueryModel> queryModelMap = CacheBuilder.newBuilder().maximumSize(100).concurrencyLevel(100)
                    .expireAfterAccess(24, TimeUnit.HOURS).build();
    
    private boolean accrueStats = false;
    private boolean collectTimingDetails = false;
    private boolean logTimingDetails = false;
    private boolean sendTimingToStatsd = false;
    private String statsdHost = "localhost";
    private int statsdPort = 8125;
    protected int statsdMaxQueueSize = 500;
    
    private CardinalityConfiguration cardinalityConfiguration = null;
    
    protected Map<String,Profile> configuredProfiles = Maps.newHashMap();
    
    protected Profile selectedProfile = null;
    
    protected boolean backoffEnabled = false;
    
    protected boolean unsortedUIDsEnabled = true;
    
    protected boolean debugMultithreadedSources = false;
    
    protected boolean dataQueryExpressionFilterEnabled = false;
    
<<<<<<< HEAD
    protected Map<String,List<String>> primaryToSecondaryFieldMap = Collections.emptyMap();
=======
    /**
     * should the size of the document be tracked
     */
    protected boolean trackSizes = true;
>>>>>>> 6f734b0d
    
    public RefactoredShardQueryLogic() {
        super();
        setBaseIteratorPriority(100);
        if (log.isTraceEnabled())
            log.trace("Creating RefactoredShardQueryLogic: " + System.identityHashCode(this));
    }
    
    public RefactoredShardQueryLogic(RefactoredShardQueryLogic other) {
        super(other);
        
        if (log.isTraceEnabled())
            log.trace("Creating Cloned RefactoredShardQueryLogic: " + System.identityHashCode(this) + " from " + System.identityHashCode(other));
        
        this.setMetadataTableName(other.getMetadataTableName());
        log.trace("copy CTOR setting metadataHelperFactory to " + other.getMetadataHelperFactory());
        this.setMetadataHelperFactory(other.getMetadataHelperFactory());
        this.setDateIndexHelperFactory(other.getDateIndexHelperFactory());
        this.setDateIndexTableName(other.getDateIndexTableName());
        this.setCollapseDatePercentThreshold(other.getCollapseDatePercentThreshold());
        this.setCleanupShardsAndDaysQueryHints(other.isCleanupShardsAndDaysQueryHints());
        this.setIndexTableName(other.getIndexTableName());
        this.setReverseIndexTableName(other.getReverseIndexTableName());
        this.setModelName(other.getModelName());
        this.setModelTableName(other.getModelTableName());
        this.setIndexStatsTableName(other.getIndexStatsTableName());
        this.setIndexHoles(other.getIndexHoles());
        this.setQueryThreads(other.getQueryThreads());
        this.setIndexLookupThreads(other.getIndexLookupThreads());
        this.setReadAheadQueueSize(other.getReadAheadQueueSize());
        this.setReadAheadTimeOut(other.getReadAheadTimeOut());
        this.setEnricherClassNames(other.getEnricherClassNames());
        this.setFilterClassNames(other.getFilterClassNames());
        this.setFilterOptions(other.getFilterOptions());
        this.setUseEnrichers(other.isUseEnrichers());
        this.setUseFilters(other.isUseFilters());
        this.setUnevaluatedFields(other.getUnevaluatedFields());
        this.defaultType = other.getDefaultType();
        this.setFullTableScanEnabled(other.isFullTableScanEnabled());
        this.setRealmSuffixExclusionPatterns(other.getRealmSuffixExclusionPatterns());
        this.setNonEventKeyColFams(other.getNonEventKeyColFams());
        this.setMinimumSelectivity(other.getMinimumSelectivity());
        this.setFilterMaskedValues(other.getFilterMaskedValues());
        this.setIncludeDataTypeAsField(other.getIncludeDataTypeAsField());
        this.setIncludeRecordId(other.getIncludeRecordId());
        this.setIncludeHierarchyFields(other.getIncludeHierarchyFields());
        this.setIncludeGroupingContext(other.getIncludeGroupingContext());
        this.setReducedResponse(other.isReducedResponse());
        this.setBeginDateCap(other.getBeginDateCap());
        this.setFailOutsideValidDateRange(other.isFailOutsideValidDateRange());
        this.setLimitAnyFieldLookups(other.getLimitAnyFieldLookups());
        this.setDisableEvaluation(other.isDisableEvaluation());
        this.setDisableIndexOnlyDocuments(other.disableIndexOnlyDocuments());
        this.setHitList(other.isHitList());
        this.setTypeMetadataInHdfs(other.isTypeMetadataInHdfs());
        this.setBlacklistedFields(other.getBlacklistedFields());
        this.setCacheModel(other.getCacheModel());
        this.setLimitFields(other.getLimitFields());
        this.setLimitFieldsPreQueryEvaluation(other.isLimitFieldsPreQueryEvaluation());
        this.setLimitFieldsField(other.getLimitFieldsField());
        this.setGroupFields(other.getGroupFields());
        this.setCompressServerSideResults(other.isCompressServerSideResults());
        this.setQuerySyntaxParsers(other.getQuerySyntaxParsers());
        this.setMandatoryQuerySyntax(other.getMandatoryQuerySyntax());
        this.setQueryPlanner(other.getQueryPlanner().clone());
        this.setCreateUidsIteratorClass(other.getCreateUidsIteratorClass());
        this.setUidIntersector(other.getUidIntersector());
        this.setCollapseUids(other.collapseUids);
        this.queries = other.queries;
        this.setMaxIndexScanTimeMillis(other.getMaxIndexScanTimeMillis());
        
        this.setEventPerDayThreshold(other.getEventPerDayThreshold());
        this.setShardsPerDayThreshold(other.getShardsPerDayThreshold());
        this.setMaxTermThreshold(other.getMaxTermThreshold());
        this.setMaxDepthThreshold(other.getMaxDepthThreshold());
        this.setMaxUnfieldedExpansionThreshold(other.getMaxUnfieldedExpansionThreshold());
        this.setMaxValueExpansionThreshold(other.getMaxValueExpansionThreshold());
        this.setMaxOrExpansionThreshold(other.getMaxOrExpansionThreshold());
        this.setMaxOrExpansionFstThreshold(other.getMaxOrExpansionFstThreshold());
        this.setMaxScannerBatchSize(other.getMaxScannerBatchSize());
        this.setMaxIndexBatchSize(other.getMaxIndexBatchSize());
        
        this.setYieldThresholdMs(other.getYieldThresholdMs());
        
        this.setHdfsSiteConfigURLs(other.getHdfsSiteConfigURLs());
        this.setHdfsFileCompressionCodec(other.getHdfsFileCompressionCodec());
        this.setZookeeperConfig(other.getZookeeperConfig());
        
        this.setIvaratorCacheBaseURIs(other.getIvaratorCacheBaseURIs());
        this.setIvaratorFstHdfsBaseURIs(other.getIvaratorFstHdfsBaseURIs());
        this.setIvaratorCacheBufferSize(other.getIvaratorCacheBufferSize());
        this.setIvaratorCacheScanPersistThreshold(other.getIvaratorCacheScanPersistThreshold());
        this.setIvaratorCacheScanTimeout(other.getIvaratorCacheScanTimeout());
        
        this.setMaxFieldIndexRangeSplit(other.getMaxFieldIndexRangeSplit());
        this.setIvaratorMaxOpenFiles(other.getIvaratorMaxOpenFiles());
        this.setMaxIvaratorSources(other.getMaxIvaratorSources());
        this.setMaxEvaluationPipelines(other.getMaxEvaluationPipelines());
        this.setMaxPipelineCachedResults(other.getMaxPipelineCachedResults());
        
        this.setExpandAllTerms(other.isExpandAllTerms());
        this.setParser(other.getParser());
        this.setQueryModel(other.getQueryModel());
        
        this.setScannerFactory(other.getScannerFactory());
        this.setScheduler(other.getScheduler());
        this.config = other.config;
        this.settings = other.settings;
        this.setAccumuloPassword(other.getAccumuloPassword());
        this.setSequentialScheduler(other.getSequentialScheduler());
        this.setContentFieldNames(Lists.newArrayList(other.getContentFieldNames()));
        this.setAccrueStats(other.getAccrueStats());
        this.setCollectTimingDetails(other.getCollectTimingDetails());
        this.setLogTimingDetails(other.getLogTimingDetails());
        this.setSendTimingToStatsd(other.getSendTimingToStatsd());
        this.setStatsdHost(other.getStatsdHost());
        this.setStatsdPort(other.getStatsdPort());
        this.setStatsdMaxQueueSize(other.getStatsdMaxQueueSize());
        this.setCardinalityConfiguration(other.getCardinalityConfiguration());
        this.setAllowShortcutEvaluation(other.getAllowShortcutEvaluation());
        this.setAllowFieldIndexEvaluation(other.isAllowFieldIndexEvaluation());
        this.setAllowTermFrequencyLookup(other.isAllowTermFrequencyLookup());
        this.setSpeculativeScanning(other.speculativeScanning);
        this.setBackoffEnabled(other.getBackoffEnabled());
        this.setUnsortedUIDsEnabled(other.getUnsortedUIDsEnabled());
        this.setDebugMultithreadedSources(other.isDebugMultithreadedSources());
        this.setDataQueryExpressionFilterEnabled(other.isDataQueryExpressionFilterEnabled());
        this.setMaxDocScanTimeout(other.maxDocScanTimeout);
        this.setConfiguredProfiles(other.configuredProfiles);
        if (other.eventQueryDataDecoratorTransformer != null) {
            this.eventQueryDataDecoratorTransformer = new EventQueryDataDecoratorTransformer(other.eventQueryDataDecoratorTransformer);
        }
        this.setTrackSizes(other.isTrackSizes());
    }
    
    @Override
    public GenericQueryConfiguration initialize(Connector connection, Query settings, Set<Authorizations> auths) throws Exception {
        RefactoredShardQueryConfiguration config = RefactoredShardQueryConfigurationFactory.createRefactoredShardQueryConfigurationFromConfiguredLogic(this,
                        settings);
        
        this.config = config;
        this.settings = settings;
        if (log.isTraceEnabled())
            log.trace("Initializing RefactoredShardQueryLogic: " + System.identityHashCode(this) + '('
                            + (this.settings == null ? "empty" : this.settings.getId()) + ')');
        initialize(config, connection, settings, auths);
        return config;
    }
    
    public String getLimitFieldsString(Query settings) throws ParseException {
        Parameter parameter = settings.findParameter(QueryParameters.LIMIT_FIELDS);
        String value = parameter.getParameterValue();
        return value;
    }
    
    public String getGroupFieldsString(Query settings) throws ParseException {
        Parameter parameter = settings.findParameter(QueryParameters.GROUP_FIELDS);
        String value = parameter.getParameterValue();
        return value;
    }
    
    public String getHitListString(Query settings) throws ParseException {
        Parameter parameter = settings.findParameter(QueryParameters.HIT_LIST);
        String value = parameter.getParameterValue();
        return value;
    }
    
    protected String expandQueryMacros(String query) throws ParseException {
        log.trace("query macros are :" + this.queryMacroFunction);
        if (this.queryMacroFunction != null) {
            query = this.queryMacroFunction.apply(query);
        }
        return query;
    }
    
    public String getJexlQueryString(Query settings) throws ParseException {
        // queryString should be JEXl after all query parsers are applied
        String queryString;
        String originalQuery = settings.getQuery();
        
        originalQuery = this.expandQueryMacros(originalQuery);
        
        // Determine query syntax (i.e. JEXL, LUCENE, etc.)
        String querySyntax = settings.findParameter(QueryParameters.QUERY_SYNTAX).getParameterValue();
        
        // enforce mandatoryQuerySyntax if set
        if (null != this.mandatoryQuerySyntax) {
            if (org.apache.commons.lang.StringUtils.isEmpty(querySyntax)) {
                throw new IllegalStateException("Must specify one of the following syntax options: " + this.mandatoryQuerySyntax);
            } else {
                if (!this.mandatoryQuerySyntax.contains(querySyntax)) {
                    throw new IllegalStateException("Syntax not supported, must be one of the following: " + this.mandatoryQuerySyntax + ", submitted: "
                                    + querySyntax);
                }
            }
        }
        
        QueryParser querySyntaxParser = getParser();
        
        if (org.apache.commons.lang.StringUtils.isBlank(querySyntax)) {
            // Default to the class's query parser when one is not provided
            // Falling back to Jexl when one is not set on this class
            if (null == querySyntaxParser) {
                querySyntax = "JEXL";
            }
        } else if (!"JEXL".equals(querySyntax)) {
            if (null == querySyntaxParsers) {
                throw new IllegalStateException("Query syntax parsers not configured");
            }
            
            querySyntaxParser = querySyntaxParsers.get(querySyntax);
            
            if (null == querySyntaxParser) {
                // No parser was specified, try to default to the parser on the
                // class
                querySyntaxParser = getParser();
                
                if (null == querySyntaxParser) {
                    throw new IllegalArgumentException("QueryParser not configured for syntax: " + querySyntax);
                }
            }
        }
        
        if (null == originalQuery) {
            throw new IllegalArgumentException("Query cannot be null");
        } else {
            if ("JEXL".equals(querySyntax)) {
                queryString = originalQuery;
            } else {
                QueryNode node = querySyntaxParser.parse(originalQuery);
                queryString = node.getOriginalQuery();
                if (log.isTraceEnabled()) {
                    log.trace("luceneQueryString: " + originalQuery + " --> jexlQueryString: " + queryString);
                }
            }
        }
        return queryString;
    }
    
    public void initialize(RefactoredShardQueryConfiguration config, Connector connection, Query settings, Set<Authorizations> auths) throws Exception {
        // Set the connector and the authorizations into the config object
        config.setConnector(connection);
        config.setAuthorizations(auths);
        config.setMaxScannerBatchSize(getMaxScannerBatchSize());
        config.setMaxIndexBatchSize(getMaxIndexBatchSize());
        
        setScannerFactory(new ScannerFactory(config));
        
        String jexlQueryString = getJexlQueryString(settings);
        
        if (null == jexlQueryString) {
            throw new IllegalArgumentException("Query cannot be null");
        } else {
            config.setQueryString(jexlQueryString);
        }
        
        final Date beginDate = settings.getBeginDate();
        if (null == beginDate) {
            throw new IllegalArgumentException("Begin date cannot be null");
        } else {
            config.setBeginDate(beginDate);
        }
        
        final Date endDate = settings.getEndDate();
        if (null == endDate) {
            throw new IllegalArgumentException("End date cannot be null");
        } else {
            config.setEndDate(endDate);
        }
        
        loadQueryParameters(config, settings);
        
        MetadataHelper metadataHelper = prepareMetadataHelper(connection, this.getMetadataTableName(), auths, config.isRawTypes());
        
        DateIndexHelper dateIndexHelper = prepareDateIndexHelper(connection, this.getDateIndexTableName(), auths);
        if (config.isDateIndexTimeTravel()) {
            dateIndexHelper.setTimeTravel(config.isDateIndexTimeTravel());
        }
        
        QueryPlanner queryPlanner = getQueryPlanner();
        if (queryPlanner instanceof DefaultQueryPlanner) {
            DefaultQueryPlanner currentQueryPlanner = (DefaultQueryPlanner) queryPlanner;
            
            currentQueryPlanner.setMetadataHelper(metadataHelper);
            currentQueryPlanner.setDateIndexHelper(dateIndexHelper);
            
            QueryModelProvider queryModelProvider = currentQueryPlanner.getQueryModelProviderFactory().createQueryModelProvider();
            if (queryModelProvider instanceof MetadataHelperQueryModelProvider) {
                ((MetadataHelperQueryModelProvider) queryModelProvider).setMetadataHelper(metadataHelper);
                ((MetadataHelperQueryModelProvider) queryModelProvider).setConfig(config);
            }
            
            if (null != queryModelProvider.getQueryModel()) {
                queryModel = queryModelProvider.getQueryModel();
                
            }
        }
        
        if (this.queryModel == null)
            loadQueryModel(metadataHelper, config);
        
        getQueryPlanner().setCreateUidsIteratorClass(createUidsIteratorClass);
        getQueryPlanner().setUidIntersector(uidIntersector);
        
        validateConfiguration(config);
        
        if (cardinalityConfiguration != null && (config.getBlacklistedFields().size() > 0 || config.getProjectFields().size() > 0)) {
            // Ensure that fields used for resultCardinalities are returned. They will be removed in the DocumentTransformer.
            // Modify the projectFields and blacklistFields only for this stage, then return to the original values.
            // Not advisable to create a copy of the config object due to the embedded timers.
            Set<String> originalBlacklistedFields = new HashSet<>(config.getBlacklistedFields());
            Set<String> originalProjectFields = new HashSet<>(config.getProjectFields());
            
            // either projectFields or blacklistedFields can be used, but not both
            // this will be caught when loadQueryParameters is called
            if (config.getBlacklistedFields().size() > 0) {
                config.setBlacklistedFields(cardinalityConfiguration.getRevisedBlacklistFields(queryModel, originalBlacklistedFields));
            }
            if (config.getProjectFields().size() > 0) {
                config.setProjectFields(cardinalityConfiguration.getRevisedProjectFields(queryModel, originalProjectFields));
            }
            
            this.queries = getQueryPlanner().process(config, jexlQueryString, settings, this.scannerFactory);
            
            config.setBlacklistedFields(originalBlacklistedFields);
            config.setProjectFields(originalProjectFields);
        } else {
            this.queries = getQueryPlanner().process(config, jexlQueryString, settings, this.scannerFactory);
        }
        
        TraceStopwatch stopwatch = config.getTimers().newStartedStopwatch("RefactoredShardQueryLogic - Get iterator of queries");
        
        config.setQueries(this.queries.iterator());
        
        config.setQueryString(getQueryPlanner().getPlannedScript());
        
        stopwatch.stop();
    }
    
    /**
     * Validate that the configuration is in a consistent state
     * 
     * @throws IllegalArgumentException
     *             when config constraints are violated
     */
    protected void validateConfiguration(RefactoredShardQueryConfiguration config) {
        // do not allow disabling track sizes unless page size is no more than 1
        if (!config.isTrackSizes() && this.getMaxPageSize() > 1) {
            throw new IllegalArgumentException("trackSizes cannot be disabled with a page size greater than 1");
        }
    }
    
    protected MetadataHelper prepareMetadataHelper(Connector connection, String metadataTableName, Set<Authorizations> auths) {
        return prepareMetadataHelper(connection, metadataTableName, auths, false);
    }
    
    protected MetadataHelper prepareMetadataHelper(Connector connection, String metadataTableName, Set<Authorizations> auths, boolean rawTypes) {
        if (log.isTraceEnabled())
            log.trace("prepareMetadataHelper with " + connection);
        MetadataHelper metadataHelper = this.metadataHelperFactory.createMetadataHelper();
        // check to see if i need to initialize a new one
        if (metadataHelper.getMetadataTableName() != null && metadataTableName != null && !metadataTableName.equals(metadataHelper.getMetadataTableName())) {
            // initialize it
            metadataHelper.initialize(connection, metadataTableName, auths, rawTypes);
        } else if (metadataHelper.getAuths() == null || metadataHelper.getAuths().isEmpty()) {
            return metadataHelper.initialize(connection, metadataTableName, auths, rawTypes);
            // assumption is that it is already initialized. we shall see.....
        } else {
            if (log.isTraceEnabled())
                log.trace("the MetadataHelper did not need to be initialized:" + metadataHelper + " and " + metadataTableName + " and " + auths);
        }
        return metadataHelper.initialize(connection, metadataTableName, auths, rawTypes);
    }
    
    public MetadataHelperFactory getMetadataHelperFactory() {
        return metadataHelperFactory;
    }
    
    public void setMetadataHelperFactory(MetadataHelperFactory metadataHelperFactory) {
        if (log.isTraceEnabled())
            log.trace("setting MetadataHelperFactory on " + this + " - " + this.getClass() + " to " + metadataHelperFactory + " - "
                            + metadataHelperFactory.getClass());
        this.metadataHelperFactory = metadataHelperFactory;
    }
    
    public DateIndexHelperFactory getDateIndexHelperFactory() {
        return dateIndexHelperFactory;
    }
    
    public void setDateIndexHelperFactory(DateIndexHelperFactory dateIndexHelperFactory) {
        this.dateIndexHelperFactory = dateIndexHelperFactory;
    }
    
    private DateIndexHelper prepareDateIndexHelper(Connector connection, String dateIndexTableName, Set<Authorizations> auths) {
        DateIndexHelper dateIndexHelper = this.dateIndexHelperFactory.createDateIndexHelper();
        return dateIndexHelper.initialize(connection, dateIndexTableName, auths, dateIndexThreads, collapseDatePercentThreshold);
    }
    
    @Override
    public void setupQuery(GenericQueryConfiguration genericConfig) throws Exception {
        if (!RefactoredShardQueryConfiguration.class.isAssignableFrom(genericConfig.getClass())) {
            throw new QueryException("Did not receive a RefactoredShardQueryConfiguration instance!!");
        }
        
        RefactoredShardQueryConfiguration config = (RefactoredShardQueryConfiguration) genericConfig;
        
        final QueryStopwatch timers = config.getTimers();
        TraceStopwatch stopwatch = timers.newStartedStopwatch("RefactoredShardQueryLogic - Setup Query");
        
        // Ensure we have all of the information needed to run a query
        if (!config.canRunQuery()) {
            log.warn("The given query '" + config + "' could not be run, most likely due to not matching any records in the global index.");
            
            // Stub out an iterator to correctly present "no results"
            this.iterator = new Iterator<Map.Entry<Key,Value>>() {
                @Override
                public boolean hasNext() {
                    return false;
                }
                
                @Override
                public Map.Entry<Key,Value> next() {
                    return null;
                }
                
                @Override
                public void remove() {
                    return;
                }
            };
            
            this.scanner = null;
            
            stopwatch.stop();
            
            log.info(getStopwatchHeader(config));
            List<String> timings = timers.summarizeAsList();
            for (String timing : timings) {
                log.info(timing);
            }
            
            return;
        }
        
        // Instantiate the scheduler for the queries
        this.scheduler = getScheduler(config, scannerFactory);
        
        this.scanner = null;
        this.iterator = this.scheduler.iterator();
        
        if (!config.isSortedUIDs()) {
            this.iterator = new DedupingIterator(this.iterator);
        }
        
        stopwatch.stop();
        
        log.info(getStopwatchHeader(config));
        List<String> timings = timers.summarizeAsList();
        for (String timing : timings) {
            log.info(timing);
        }
    }
    
    protected String getStopwatchHeader(RefactoredShardQueryConfiguration config) {
        return "RefactoredShardQueryLogic: " + config.getQueryString() + ", [" + config.getBeginDate() + ", " + config.getEndDate() + "]";
    }
    
    @Override
    public QueryLogicTransformer getTransformer(Query settings) {
        MarkingFunctions markingFunctions = this.getMarkingFunctions();
        ResponseObjectFactory responseObjectFactory = this.getResponseObjectFactory();
        
        boolean reducedInSettings = false;
        String reducedResponseStr = settings.findParameter(QueryOptions.REDUCED_RESPONSE).getParameterValue().trim();
        if (org.apache.commons.lang.StringUtils.isNotBlank(reducedResponseStr)) {
            reducedInSettings = Boolean.parseBoolean(reducedResponseStr);
        }
        boolean reduced = (this.isReducedResponse() || reducedInSettings);
        DocumentTransformer transformer = null;
        if (settings.findParameter(QueryOptions.GROUP_FIELDS).getParameterValue().length() > 0) {
            transformer = new GroupingDocumentTransformer(this, settings, markingFunctions, responseObjectFactory, config.getGroupFields(), reduced);
        } else {
            transformer = new DocumentTransformer(this, settings, markingFunctions, responseObjectFactory, reduced);
        }
        transformer.setEventQueryDataDecoratorTransformer(eventQueryDataDecoratorTransformer);
        transformer.setContentFieldNames(contentFieldNames);
        transformer.setLogTimingDetails(this.logTimingDetails);
        transformer.setCardinalityConfiguration(cardinalityConfiguration);
        transformer.setPrimaryToSecondaryFieldMap(primaryToSecondaryFieldMap);
        transformer.setQm(queryModel);
        if (config != null) {
            transformer.setProjectFields(config.getProjectFields());
            transformer.setBlacklistedFields(config.getBlacklistedFields());
        }
        
        return transformer;
    }
    
    protected void loadQueryParameters(RefactoredShardQueryConfiguration config, Query settings) throws QueryException {
        TraceStopwatch stopwatch = config.getTimers().newStartedStopwatch("RefactoredShardQueryLogic - Parse query parameters");
        
        boolean rawDataOnly = false;
        String rawDataOnlyStr = settings.findParameter(QueryParameters.RAW_DATA_ONLY).getParameterValue().trim();
        if (org.apache.commons.lang.StringUtils.isNotBlank(rawDataOnlyStr)) {
            rawDataOnly = Boolean.valueOf(rawDataOnlyStr);
            // if the master option raw.data.only is set, then set all of the transforming options appropriately.
            // note that if any of these other options are set, then it overrides the settings here
            if (rawDataOnly) {
                // set the grouping context to trye to ensure we get the full field names
                this.setIncludeGroupingContext(true);
                config.setIncludeGroupingContext(true);
                // set the hierarchy fields to false as they are generated fields
                this.setIncludeHierarchyFields(false);
                config.setIncludeHierarchyFields(false);
                // set the datatype field to false as it is a generated field
                this.setIncludeDataTypeAsField(false);
                config.setIncludeDataTypeAsField(false);
                // do not include the record id
                this.setIncludeRecordId(false);
                config.setIncludeRecordId(false);
                // set the hit list to false as it is a generated field
                this.setHitList(false);
                config.setHitList(false);
                // set the raw types to true to avoid any type transformations of the values
                config.setRawTypes(true);
                // do not filter masked values
                this.setFilterMaskedValues(false);
                config.setFilterMaskedValues(false);
                // do not reduce the response
                this.setReducedResponse(false);
                config.setReducedResponse(false);
                // clear the content field names to prevent content field transformations (see DocumentTransformer)
                this.setContentFieldNames(Collections.EMPTY_LIST);
                // clear the model name to avoid field name translations
                this.setModelName(null);
                config.setModelName(null);
            }
        }
        
        // Get the datatype set if specified
        String typeList = settings.findParameter(DATATYPE_FILTER_SET).getParameterValue().trim();
        
        if (org.apache.commons.lang.StringUtils.isNotBlank(typeList)) {
            HashSet<String> typeFilter = new HashSet<>();
            typeFilter.addAll(Arrays.asList(StringUtils.split(typeList, Constants.PARAM_VALUE_SEP)));
            
            if (log.isDebugEnabled()) {
                log.debug("Type Filter: " + typeFilter.toString());
            }
            
            config.setDatatypeFilter(typeFilter);
        }
        
        // Get the list of fields to project up the stack. May be null.
        String projectFields = settings.findParameter(QueryParameters.RETURN_FIELDS).getParameterValue().trim();
        if (org.apache.commons.lang.StringUtils.isNotBlank(projectFields)) {
            List<String> projectFieldsList = Arrays.asList(StringUtils.split(projectFields, Constants.PARAM_VALUE_SEP));
            
            // Only set the projection fields if we were actually given some
            if (!projectFieldsList.isEmpty()) {
                config.setProjectFields(new HashSet<>(projectFieldsList));
                
                if (log.isDebugEnabled()) {
                    final int maxLen = 100;
                    // Trim down the projection if it's stupid long
                    projectFields = maxLen < projectFields.length() ? projectFields.substring(0, maxLen) + "[TRUNCATED]" : projectFields;
                    log.debug("Projection fields: " + projectFields);
                }
            }
        }
        
        // if the TRANFORM_CONTENT_TO_UID is false, then unset the list of content field names preventing the DocumentTransformer from
        // transforming them.
        String transformContentStr = settings.findParameter(QueryParameters.TRANFORM_CONTENT_TO_UID).getParameterValue().trim();
        if (org.apache.commons.lang.StringUtils.isNotBlank(transformContentStr)) {
            if (!Boolean.valueOf(transformContentStr)) {
                setContentFieldNames(Collections.EMPTY_LIST);
            }
        }
        
        QueryLogicTransformer transformer = getTransformer(settings);
        if (transformer instanceof WritesQueryMetrics) {
            String logTimingDetailsStr = settings.findParameter(QueryOptions.LOG_TIMING_DETAILS).getParameterValue().trim();
            if (org.apache.commons.lang.StringUtils.isNotBlank(logTimingDetailsStr)) {
                this.logTimingDetails = Boolean.valueOf(logTimingDetailsStr);
            }
            if (this.logTimingDetails == true) {
                // we have to collect the timing details on the iterator stack
                // in order to log them
                this.collectTimingDetails = true;
            } else {
                
                String collectTimingDetailsStr = settings.findParameter(QueryOptions.COLLECT_TIMING_DETAILS).getParameterValue().trim();
                if (org.apache.commons.lang.StringUtils.isNotBlank(collectTimingDetailsStr)) {
                    this.collectTimingDetails = Boolean.valueOf(collectTimingDetailsStr);
                }
            }
        } else {
            // if the transformer can not process the timing metrics, then turn
            // them off
            this.logTimingDetails = false;
            this.collectTimingDetails = false;
        }
        
        config.setLogTimingDetails(this.logTimingDetails);
        config.setCollectTimingDetails(this.collectTimingDetails);
        
        // Get the list of blacklisted fields. May be null.
        String tBlacklistedFields = settings.findParameter(QueryParameters.BLACKLISTED_FIELDS).getParameterValue().trim();
        if (org.apache.commons.lang.StringUtils.isNotBlank(tBlacklistedFields)) {
            List<String> blacklistedFieldsList = Arrays.asList(StringUtils.split(tBlacklistedFields, Constants.PARAM_VALUE_SEP));
            
            // Only set the blacklisted fields if we were actually given some
            if (!blacklistedFieldsList.isEmpty()) {
                if (!config.getProjectFields().isEmpty()) {
                    throw new QueryException("Whitelist and blacklist projection options are mutually exclusive");
                }
                
                config.setBlacklistedFields(new HashSet<>(blacklistedFieldsList));
                
                if (log.isDebugEnabled()) {
                    log.debug("Blacklisted fields: " + tBlacklistedFields);
                }
            }
        }
        
        // Get the MAX_RESULTS_OVERRIDE parameter if given
        String maxResultsOverrideStr = settings.findParameter(MAX_RESULTS_OVERRIDE).getParameterValue().trim();
        if (org.apache.commons.lang.StringUtils.isNotBlank(maxResultsOverrideStr)) {
            try {
                long override = Long.parseLong(maxResultsOverrideStr);
                
                if (override < config.getMaxQueryResults()) {
                    config.setMaxQueryResults(override);
                    // this.maxresults is initially set to the value in the
                    // config, we are overriding it here for this instance
                    // of the query.
                    this.setMaxResults(override);
                }
            } catch (NumberFormatException nfe) {
                log.error(MAX_RESULTS_OVERRIDE + " query parameter is not a valid number: " + maxResultsOverrideStr + ", using default value");
            }
        }
        
        if (log.isDebugEnabled()) {
            log.debug("Max Results: " + config.getMaxQueryResults());
        }
        
        // Get the LIMIT_FIELDS parameter if given
        String limitFieldsString = settings.findParameter(QueryOptions.LIMIT_FIELDS).getParameterValue().trim();
        if (org.apache.commons.lang.StringUtils.isNotBlank(limitFieldsString)) {
            String limitFields = settings.findParameter(QueryParameters.LIMIT_FIELDS).getParameterValue().trim();
            if (org.apache.commons.lang.StringUtils.isNotBlank(limitFields)) {
                List<String> limitFieldsList = Arrays.asList(StringUtils.split(limitFields, Constants.PARAM_VALUE_SEP));
                
                // Only set the limit fields if we were actually given some
                if (!limitFieldsList.isEmpty()) {
                    config.setLimitFields(new HashSet<>(limitFieldsList));
                }
            }
        }
        
        String limitFieldsPreQueryEvaluation = settings.findParameter(QueryOptions.LIMIT_FIELDS_PRE_QUERY_EVALUATION).getParameterValue().trim();
        if (org.apache.commons.lang.StringUtils.isNotBlank(limitFieldsPreQueryEvaluation)) {
            Boolean limitFieldsPreQueryEvaluationValue = Boolean.parseBoolean(limitFieldsPreQueryEvaluation);
            this.setLimitFieldsPreQueryEvaluation(limitFieldsPreQueryEvaluationValue);
            config.setLimitFieldsPreQueryEvaluation(limitFieldsPreQueryEvaluationValue);
        }
        
        String limitFieldsField = settings.findParameter(QueryOptions.LIMIT_FIELDS_FIELD).getParameterValue().trim();
        if (org.apache.commons.lang.StringUtils.isNotBlank(limitFieldsField)) {
            this.setLimitFieldsField(limitFieldsField);
            config.setLimitFieldsField(limitFieldsField);
        }
        
        // Get the GROUP_FIELDS parameter if given
        String groupFieldsString = settings.findParameter(QueryOptions.GROUP_FIELDS).getParameterValue().trim();
        if (org.apache.commons.lang.StringUtils.isNotBlank(groupFieldsString)) {
            String groupFields = settings.findParameter(QueryOptions.GROUP_FIELDS).getParameterValue().trim();
            if (org.apache.commons.lang.StringUtils.isNotBlank(groupFields)) {
                List<String> groupFieldsList = Arrays.asList(StringUtils.split(groupFields, Constants.PARAM_VALUE_SEP));
                
                // Only set the group fields if we were actually given some
                if (!groupFieldsList.isEmpty()) {
                    config.setGroupFields(new HashSet<>(groupFieldsList));
                    config.setProjectFields(new HashSet<>(groupFieldsList));
                }
            }
        }
        
        // Get the HIT_LIST parameter if given
        String hitListString = settings.findParameter(HIT_LIST).getParameterValue().trim();
        if (org.apache.commons.lang.StringUtils.isNotBlank(hitListString)) {
            Boolean hitListBool = Boolean.parseBoolean(hitListString);
            config.setHitList(hitListBool);
        }
        
        // Get the TYPE_METADATA_IN_HDFS parameter if given
        String typeMetadataInHdfsString = settings.findParameter(TYPE_METADATA_IN_HDFS).getParameterValue().trim();
        if (org.apache.commons.lang.StringUtils.isNotBlank(typeMetadataInHdfsString)) {
            Boolean typeMetadataInHdfsBool = Boolean.parseBoolean(typeMetadataInHdfsString);
            config.setTypeMetadataInHdfs(typeMetadataInHdfsBool);
        }
        
        // Get the BYPASS_ACCUMULO parameter if given
        String bypassAccumuloString = settings.findParameter(BYPASS_ACCUMULO).getParameterValue().trim();
        if (org.apache.commons.lang.StringUtils.isNotBlank(bypassAccumuloString)) {
            Boolean bypassAccumuloBool = Boolean.parseBoolean(bypassAccumuloString);
            config.setBypassAccumulo(bypassAccumuloBool);
        }
        
        // Get the DATE_INDEX_TIME_TRAVEL parameter if given
        String dateIndexTimeTravelString = settings.findParameter(QueryOptions.DATE_INDEX_TIME_TRAVEL).getParameterValue().trim();
        if (org.apache.commons.lang.StringUtils.isNotBlank(dateIndexTimeTravelString)) {
            Boolean dateIndexTimeTravel = Boolean.parseBoolean(dateIndexTimeTravelString);
            config.setDateIndexTimeTravel(dateIndexTimeTravel);
        }
        
        // get the RAW_TYPES parameter if given
        String rawTypesString = settings.findParameter(RAW_TYPES).getParameterValue().trim();
        if (org.apache.commons.lang.StringUtils.isNotBlank(rawTypesString)) {
            Boolean rawTypesBool = Boolean.parseBoolean(rawTypesString);
            config.setRawTypes(rawTypesBool);
            // if raw types are going to be replaced in the type metadata, we cannot use the hdfs-cached typemetadata
            // these properties are mutually exclusive
            if (rawTypesBool) {
                config.setTypeMetadataInHdfs(false);
            }
        }
        
        // Get the FILTER_MASKED_VALUES spring setting
        String filterMaskedValuesStr = settings.findParameter(QueryParameters.FILTER_MASKED_VALUES).getParameterValue().trim();
        if (org.apache.commons.lang.StringUtils.isNotBlank(filterMaskedValuesStr)) {
            Boolean filterMaskedValuesBool = Boolean.parseBoolean(filterMaskedValuesStr);
            this.setFilterMaskedValues(filterMaskedValuesBool);
            config.setFilterMaskedValues(filterMaskedValuesBool);
        }
        
        // Get the INCLUDE_DATATYPE_AS_FIELD spring setting
        String includeDatatypeAsFieldStr = settings.findParameter(QueryParameters.INCLUDE_DATATYPE_AS_FIELD).getParameterValue().trim();
        if (((org.apache.commons.lang.StringUtils.isNotBlank(includeDatatypeAsFieldStr) && Boolean.valueOf(includeDatatypeAsFieldStr)))
                        || (this.getIncludeDataTypeAsField() && !rawDataOnly)) {
            config.setIncludeDataTypeAsField(true);
        }
        
        // Get the INCLUDE_RECORD_ID spring setting
        String includeRecordIdStr = settings.findParameter(QueryParameters.INCLUDE_RECORD_ID).getParameterValue().trim();
        if (org.apache.commons.lang.StringUtils.isNotBlank(includeRecordIdStr)) {
            boolean includeRecordIdBool = Boolean.parseBoolean(includeRecordIdStr) && !rawDataOnly;
            this.setIncludeRecordId(includeRecordIdBool);
            config.setIncludeRecordId(includeRecordIdBool);
        }
        
        // Get the INCLUDE_HIERARCHY_FIELDS spring setting
        String includeHierarchyFieldsStr = settings.findParameter(QueryParameters.INCLUDE_HIERARCHY_FIELDS).getParameterValue().trim();
        if (((org.apache.commons.lang.StringUtils.isNotBlank(includeHierarchyFieldsStr) && Boolean.valueOf(includeHierarchyFieldsStr)))
                        || (this.getIncludeHierarchyFields() && !rawDataOnly)) {
            config.setIncludeHierarchyFields(true);
            
            final Map<String,String> options = this.getHierarchyFieldOptions();
            config.setHierarchyFieldOptions(options);
        }
        
        // Get the query profile to allow us to select the tune profile of the
        // query
        String queryProfile = settings.findParameter(QueryParameters.QUERY_PROFILE).getParameterValue().trim();
        if ((org.apache.commons.lang.StringUtils.isNotBlank(queryProfile))) {
            
            selectedProfile = configuredProfiles.get(queryProfile);
            
            if (null == selectedProfile) {
                throw new QueryException(QueryParameters.QUERY_PROFILE + " has been specified but " + queryProfile + " is not a selectable profile");
            }
            
        }
        
        // Get the include.grouping.context = true/false spring setting
        String includeGroupingContextStr = settings.findParameter(QueryParameters.INCLUDE_GROUPING_CONTEXT).getParameterValue().trim();
        if (((org.apache.commons.lang.StringUtils.isNotBlank(includeGroupingContextStr) && Boolean.valueOf(includeGroupingContextStr)))
                        || (this.getIncludeGroupingContext() && !rawDataOnly)) {
            config.setIncludeGroupingContext(true);
        }
        
        // Check if the default modelName and modelTableNames have been
        // overriden by custom parameters.
        String parameterModelName = settings.findParameter(QueryParameters.PARAMETER_MODEL_NAME).getParameterValue().trim();
        if (org.apache.commons.lang.StringUtils.isNotBlank(parameterModelName)) {
            this.modelName = parameterModelName;
        }
        
        config.setModelName(this.modelName);
        
        String parameterModelTableName = settings.findParameter(QueryParameters.PARAMETER_MODEL_TABLE_NAME).getParameterValue().trim();
        if (org.apache.commons.lang.StringUtils.isNotBlank(parameterModelTableName)) {
            this.modelTableName = parameterModelTableName;
        }
        
        config.setModelTableName(this.modelTableName);
        
        if (null != config.getModelName() && null == config.getModelTableName()) {
            throw new IllegalArgumentException(QueryParameters.PARAMETER_MODEL_NAME + " has been specified but " + QueryParameters.PARAMETER_MODEL_TABLE_NAME
                            + " is missing. Both are required to use a model");
        }
        
        configureDocumentAggregation(settings);
        
        config.setLimitTermExpansionToModel(this.isExpansionLimitedToModelContents());
        
        String reducedResponseStr = settings.findParameter(QueryOptions.REDUCED_RESPONSE).getParameterValue().trim();
        if (org.apache.commons.lang.StringUtils.isNotBlank(reducedResponseStr)) {
            Boolean reducedResponseValue = Boolean.parseBoolean(reducedResponseStr);
            this.setReducedResponse(reducedResponseValue);
            config.setReducedResponse(reducedResponseValue);
        }
        
        final String postProcessingClasses = settings.findParameter(QueryOptions.POSTPROCESSING_CLASSES).getParameterValue().trim();
        
        final String postProcessingOptions = settings.findParameter(QueryOptions.POSTPROCESSING_OPTIONS).getParameterValue().trim();
        
        // build the post p
        if (org.apache.commons.lang.StringUtils.isNotBlank(postProcessingClasses)) {
            
            List<String> filterClasses = config.getFilterClassNames();
            if (null == filterClasses) {
                filterClasses = new ArrayList<>();
            }
            
            for (String fClassName : StringUtils.splitIterable(postProcessingClasses, ',', true)) {
                filterClasses.add(fClassName);
            }
            config.setFilterClassNames(filterClasses);
            
            final Map<String,String> options = this.filterOptions;
            if (null != options) {
                config.putFilterOptions(options);
            }
            
            if (org.apache.commons.lang.StringUtils.isNotBlank(postProcessingOptions)) {
                for (String filterOptionStr : StringUtils.splitIterable(postProcessingOptions, ',', true)) {
                    if (org.apache.commons.lang.StringUtils.isNotBlank(filterOptionStr)) {
                        final String filterValueString = settings.findParameter(filterOptionStr).getParameterValue().trim();
                        if (org.apache.commons.lang.StringUtils.isNotBlank(filterValueString)) {
                            config.putFilterOptions(filterOptionStr, filterValueString);
                        }
                    }
                }
            }
        }
        
        String tCompressServerSideResults = settings.findParameter(QueryOptions.COMPRESS_SERVER_SIDE_RESULTS).getParameterValue().trim();
        if (org.apache.commons.lang.StringUtils.isNotBlank(tCompressServerSideResults)) {
            boolean compress = Boolean.parseBoolean(tCompressServerSideResults);
            config.setCompressServerSideResults(compress);
        }
        
        // Configure index-only filter functions to be enabled if not already
        // set to such a state
        config.setIndexOnlyFilterFunctionsEnabled(this.isIndexOnlyFilterFunctionsEnabled());
        
        // Set the ReturnType for Documents coming out of the iterator stack
        config.setReturnType(DocumentSerialization.getReturnType(settings));
        stopwatch.stop();
        
        if (null != selectedProfile) {
            selectedProfile.configure(this);
            selectedProfile.configure(config);
            selectedProfile.configure(planner);
        }
    }
    
    void configureDocumentAggregation(Query settings) {
        Parameter disabledIndexOnlyDocument = settings.findParameter(QueryOptions.DISABLE_DOCUMENTS_WITHOUT_EVENTS);
        if (null != disabledIndexOnlyDocument) {
            final String disabledIndexOnlyDocumentStr = disabledIndexOnlyDocument.getParameterValue().trim();
            if (org.apache.commons.lang.StringUtils.isNotBlank(disabledIndexOnlyDocumentStr)) {
                Boolean disabledIndexOnlyDocuments = Boolean.parseBoolean(disabledIndexOnlyDocumentStr);
                this.setDisableIndexOnlyDocuments(disabledIndexOnlyDocuments);
                config.setDisableIndexOnlyDocuments(disableIndexOnlyDocuments);
            }
        }
    }
    
    /**
     * Loads a query Model
     * 
     * @param helper
     * @param config
     * @throws InstantiationException
     * @throws IllegalAccessException
     * @throws TableNotFoundException
     * @throws ExecutionException
     */
    protected void loadQueryModel(MetadataHelper helper, RefactoredShardQueryConfiguration config) throws InstantiationException, IllegalAccessException,
                    TableNotFoundException, ExecutionException {
        TraceStopwatch modelWatch = config.getTimers().newStartedStopwatch("RefactoredShardQueryLogic - Loading the query model");
        
        int cacheKeyCode = new HashCodeBuilder().append(config.getDatatypeFilter()).append(config.getModelName()).hashCode();
        
        if (cacheModel) {
            queryModel = queryModelMap.getIfPresent(String.valueOf(cacheKeyCode));
        }
        if (null == queryModel && (null != config.getModelName() && null != config.getModelTableName())) {
            
            queryModel = helper.getQueryModel(config.getModelTableName(), config.getModelName(), helper.getIndexOnlyFields(config.getDatatypeFilter()));
            
            if (cacheModel) {
                
                queryModelMap.put(String.valueOf(cacheKeyCode), queryModel);
            }
            
        }
        config.setQueryModel(queryModel);
        
        modelWatch.stop();
        
    }
    
    protected Scheduler getScheduler(RefactoredShardQueryConfiguration config, ScannerFactory scannerFactory) {
        if (config.getSequentialScheduler()) {
            return new SequentialScheduler(config, scannerFactory);
        } else {
            return new PushdownScheduler(config, scannerFactory, this.metadataHelperFactory);
        }
    }
    
    public EventQueryDataDecoratorTransformer getEventQueryDataDecoratorTransformer() {
        return eventQueryDataDecoratorTransformer;
    }
    
    public void setEventQueryDataDecoratorTransformer(EventQueryDataDecoratorTransformer eventQueryDataDecoratorTransformer) {
        this.eventQueryDataDecoratorTransformer = eventQueryDataDecoratorTransformer;
    }
    
    @Override
    public RefactoredShardQueryLogic clone() {
        return new RefactoredShardQueryLogic(this);
    }
    
    @Override
    public void close() {
        
        super.close();
        
        log.debug("Closing RefactoredShardQueryLogic: " + System.identityHashCode(this));
        
        if (null == scannerFactory) {
            log.debug("ScannerFactory was never initialized because, therefore there are no connections to close: " + System.identityHashCode(this));
        } else {
            log.debug("Closing RefactoredShardQueryLogic scannerFactory: " + System.identityHashCode(this));
            try {
                int nClosed = 0;
                scannerFactory.lockdown();
                for (ScannerBase bs : Lists.newArrayList(scannerFactory.currentScanners())) {
                    scannerFactory.close(bs);
                    ++nClosed;
                }
                if (log.isDebugEnabled()) {
                    log.debug("Cleaned up " + nClosed + " batch scanners associated with this query logic.");
                }
                
                nClosed = 0;
                
                for (ScannerSession bs : Lists.newArrayList(scannerFactory.currentSessions())) {
                    scannerFactory.close(bs);
                    ++nClosed;
                }
                
                if (log.isDebugEnabled()) {
                    log.debug("Cleaned up " + nClosed + " scanner sessions.");
                }
                
            } catch (Exception e) {
                log.error("Caught exception trying to close scannerFactory", e);
            }
            
        }
        
        if (null != this.planner) {
            try {
                log.debug("Closing RefactoredShardQueryLogic planner: " + System.identityHashCode(this) + '('
                                + (this.settings == null ? "empty" : this.settings.getId()) + ')');
                this.planner.close(this.config, this.settings);
            } catch (Exception e) {
                log.error("Caught exception trying to close QueryPlanner", e);
            }
        }
        
        if (null != this.queries) {
            try {
                log.debug("Closing RefactoredShardQueryLogic queries: " + System.identityHashCode(this));
                this.queries.close();
            } catch (IOException e) {
                log.error("Caught exception trying to close CloseableIterable of queries", e);
            }
        }
        
        if (null != this.scheduler) {
            try {
                log.debug("Closing RefactoredShardQueryLogic scheduler: " + System.identityHashCode(this));
                this.scheduler.close();
                
                ScanSessionStats stats = this.scheduler.getSchedulerStats();
                
                if (null != stats) {
                    stats.logSummary(log);
                }
                
            } catch (IOException e) {
                log.error("Caught exception trying to close Scheduler", e);
            }
        }
        
    }
    
    public static BatchScanner createBatchScanner(RefactoredShardQueryConfiguration config, ScannerFactory scannerFactory, QueryData qd)
                    throws TableNotFoundException {
        final BatchScanner bs = scannerFactory.newScanner(config.getShardTableName(), config.getAuthorizations(), config.getNumQueryThreads(),
                        config.getQuery());
        
        if (log.isTraceEnabled()) {
            log.trace("Running with " + config.getAuthorizations() + " and " + config.getNumQueryThreads() + " threads: " + qd);
        }
        
        bs.setRanges(qd.getRanges());
        
        for (IteratorSetting cfg : qd.getSettings()) {
            bs.addScanIterator(cfg);
        }
        
        return bs;
    }
    
    public String getNonEventKeyColFams() {
        return nonEventKeyColFams;
    }
    
    public void setNonEventKeyColFams(String nonEventKeyColFams) {
        this.nonEventKeyColFams = nonEventKeyColFams;
    }
    
    @Override
    public AccumuloConnectionFactory.Priority getConnectionPriority() {
        return AccumuloConnectionFactory.Priority.NORMAL;
    }
    
    public boolean getFilterMaskedValues() {
        return filterMaskedValues;
    }
    
    public void setFilterMaskedValues(boolean filterMaskedValues) {
        this.filterMaskedValues = filterMaskedValues;
    }
    
    public boolean getIncludeDataTypeAsField() {
        return includeDataTypeAsField;
    }
    
    public void setIncludeDataTypeAsField(boolean includeDataTypeAsField) {
        this.includeDataTypeAsField = includeDataTypeAsField;
    }
    
    public boolean getIncludeRecordId() {
        return includeRecordId;
    }
    
    public void setIncludeRecordId(boolean includeRecordId) {
        this.includeRecordId = includeRecordId;
    }
    
    public boolean getIncludeHierarchyFields() {
        return includeHierarchyFields;
    }
    
    public void setIncludeHierarchyFields(boolean includeHierarchyFields) {
        this.includeHierarchyFields = includeHierarchyFields;
    }
    
    public Map<String,String> getHierarchyFieldOptions() {
        return this.hierarchyFieldOptions;
    }
    
    public void setHierarchyFieldOptions(final Map<String,String> options) {
        final Map<String,String> emptyOptions = Collections.emptyMap();
        this.hierarchyFieldOptions = (null != options) ? options : emptyOptions;
    }
    
    public void setBlacklistedFields(Set<String> blacklistedFields) {
        this.blacklistedFields = new HashSet<>(blacklistedFields);
    }
    
    public Set<String> getBlacklistedFields() {
        return this.blacklistedFields;
    }
    
    public void setLimitFields(Set<String> limitFields) {
        this.limitFields = new HashSet<>(limitFields);
    }
    
    public Set<String> getLimitFields() {
        return this.limitFields;
    }
    
    public void setLimitFieldsPreQueryEvaluation(boolean limitFieldsPreQueryEvaluation) {
        this.limitFieldsPreQueryEvaluation = limitFieldsPreQueryEvaluation;
    }
    
    public boolean isLimitFieldsPreQueryEvaluation() {
        return limitFieldsPreQueryEvaluation;
    }
    
    public void setLimitFieldsField(String limitFieldsField) {
        this.limitFieldsField = limitFieldsField;
    }
    
    public String getLimitFieldsField() {
        return limitFieldsField;
    }
    
    public void setGroupFields(Set<String> groupFields) {
        this.groupFields = new HashSet<>(groupFields);
    }
    
    public Set<String> getGroupFields() {
        return this.groupFields;
    }
    
    public String getBlacklistedFieldsString() {
        return org.apache.commons.lang.StringUtils.join(this.blacklistedFields, '/');
    }
    
    public boolean getIncludeGroupingContext() {
        return this.includeGroupingContext;
    }
    
    public void setIncludeGroupingContext(boolean opt) {
        this.includeGroupingContext = opt;
    }
    
    public boolean isReducedResponse() {
        return reducedResponse;
    }
    
    public void setReducedResponse(boolean reducedResponse) {
        this.reducedResponse = reducedResponse;
    }
    
    public boolean isDisableEvaluation() {
        return disableEvaluation;
    }
    
    public void setDisableEvaluation(boolean disableEvaluation) {
        this.disableEvaluation = disableEvaluation;
    }
    
    public boolean disableIndexOnlyDocuments() {
        return disableIndexOnlyDocuments;
    }
    
    public void setDisableIndexOnlyDocuments(boolean disableIndexOnlyDocuments) {
        this.disableIndexOnlyDocuments = disableIndexOnlyDocuments;
    }
    
    public boolean isHitList() {
        return this.hitList;
    }
    
    public void setHitList(boolean hitList) {
        this.hitList = hitList;
    }
    
    public boolean isTypeMetadataInHdfs() {
        return typeMetadataInHdfs;
    }
    
    public void setTypeMetadataInHdfs(boolean typeMetadataInHdfs) {
        this.typeMetadataInHdfs = typeMetadataInHdfs;
    }
    
    public int getEventPerDayThreshold() {
        return eventPerDayThreshold;
    }
    
    public int getShardsPerDayThreshold() {
        return shardsPerDayThreshold;
    }
    
    public int getMaxTermThreshold() {
        return maxTermThreshold;
    }
    
    public int getMaxDepthThreshold() {
        return maxDepthThreshold;
    }
    
    public int getMaxUnfieldedExpansionThreshold() {
        return maxUnfieldedExpansionThreshold;
    }
    
    public int getMaxValueExpansionThreshold() {
        return maxValueExpansionThreshold;
    }
    
    public int getMaxOrExpansionThreshold() {
        return maxOrExpansionThreshold;
    }
    
    public void setMaxOrExpansionThreshold(int maxOrExpansionThreshold) {
        this.maxOrExpansionThreshold = maxOrExpansionThreshold;
    }
    
    public int getMaxOrExpansionFstThreshold() {
        return maxOrExpansionFstThreshold;
    }
    
    public void setMaxOrExpansionFstThreshold(int maxOrExpansionFstThreshold) {
        this.maxOrExpansionFstThreshold = maxOrExpansionFstThreshold;
    }
    
    public void setEventPerDayThreshold(int eventPerDayThreshold) {
        this.eventPerDayThreshold = eventPerDayThreshold;
    }
    
    public void setShardsPerDayThreshold(int shardsPerDayThreshold) {
        this.shardsPerDayThreshold = shardsPerDayThreshold;
    }
    
    public void setMaxTermThreshold(int maxTermThreshold) {
        this.maxTermThreshold = maxTermThreshold;
    }
    
    public void setMaxDepthThreshold(int maxDepthThreshold) {
        this.maxDepthThreshold = maxDepthThreshold;
    }
    
    public void setMaxUnfieldedExpansionThreshold(int maxUnfieldedExpansionThreshold) {
        this.maxUnfieldedExpansionThreshold = maxUnfieldedExpansionThreshold;
    }
    
    public void setMaxValueExpansionThreshold(int maxValueExpansionThreshold) {
        this.maxValueExpansionThreshold = maxValueExpansionThreshold;
    }
    
    public boolean isCleanupShardsAndDaysQueryHints() {
        return cleanupShardsAndDaysQueryHints;
    }
    
    public void setCleanupShardsAndDaysQueryHints(boolean cleanupShardsAndDaysQueryHints) {
        this.cleanupShardsAndDaysQueryHints = cleanupShardsAndDaysQueryHints;
    }
    
    public String getDateIndexTableName() {
        return dateIndexTableName;
    }
    
    public String getMetadataTableName() {
        return metadataTableName;
    }
    
    public String getIndexTableName() {
        return indexTableName;
    }
    
    @Override
    public String getTableName() {
        return tableName;
    }
    
    public void setDateIndexTableName(String dateIndexTableName) {
        this.dateIndexTableName = dateIndexTableName;
    }
    
    public void setMetadataTableName(String metadataTableName) {
        this.metadataTableName = metadataTableName;
    }
    
    public void setIndexTableName(String indexTableName) {
        this.indexTableName = indexTableName;
    }
    
    @Override
    public void setTableName(String tableName) {
        this.tableName = tableName;
        super.setTableName(tableName);
    }
    
    public String getModelTableName() {
        return modelTableName;
    }
    
    public void setModelTableName(String modelTableName) {
        this.modelTableName = modelTableName;
    }
    
    public String getModelName() {
        return modelName;
    }
    
    public void setModelName(String modelName) {
        this.modelName = modelName;
    }
    
    public int getQueryThreads() {
        return queryThreads;
    }
    
    public void setQueryThreads(int queryThreads) {
        this.queryThreads = queryThreads;
    }
    
    public int getIndexLookupThreads() {
        return indexLookupThreads;
    }
    
    public void setIndexLookupThreads(int indexLookupThreads) {
        this.indexLookupThreads = indexLookupThreads;
    }
    
    public void setDateIndexThreads(int indexThreads) {
        this.dateIndexThreads = indexThreads;
    }
    
    public int getDateIndexThreads() {
        return dateIndexThreads;
    }
    
    public void setMaxDocScanTimeout(int maxDocScanTimeout) {
        this.maxDocScanTimeout = maxDocScanTimeout;
    }
    
    public int getMaxDocScanTimeout() {
        return maxDocScanTimeout;
    }
    
    public float getCollapseDatePercentThreshold() {
        return collapseDatePercentThreshold;
    }
    
    public void setCollapseDatePercentThreshold(float collapseDatePercentThreshold) {
        this.collapseDatePercentThreshold = collapseDatePercentThreshold;
    }
    
    public String getReadAheadQueueSize() {
        return readAheadQueueSize;
    }
    
    public String getReadAheadTimeOut() {
        return readAheadTimeOut;
    }
    
    public void setReadAheadQueueSize(String readAheadQueueSize) {
        this.readAheadQueueSize = readAheadQueueSize;
    }
    
    public void setReadAheadTimeOut(String readAheadTimeOut) {
        this.readAheadTimeOut = readAheadTimeOut;
    }
    
    public List<String> getEnricherClassNames() {
        return this.enricherClassNames;
    }
    
    public void setEnricherClassNames(List<String> enricherClassNames) {
        this.enricherClassNames = enricherClassNames;
    }
    
    public boolean isUseEnrichers() {
        return this.useEnrichers;
    }
    
    public void setUseEnrichers(boolean useEnrichers) {
        this.useEnrichers = useEnrichers;
    }
    
    public boolean isTldQuery() {
        return false;
    }
    
    public boolean isExpandAllTerms() {
        return expandAllTerms;
    }
    
    public void setExpandAllTerms(boolean expandAllTerms) {
        this.expandAllTerms = expandAllTerms;
    }
    
    public List<String> getFilterClassNames() {
        return filterClassNames;
    }
    
    public List<String> getIndexFilteringClassNames() {
        return indexFilteringClassNames;
    }
    
    public Map<String,String> getFilterOptions() {
        return filterOptions;
    }
    
    public void setFilterClassNames(List<String> filterClassNames) {
        this.filterClassNames = filterClassNames;
    }
    
    public void setIndexFilteringClassNames(List<String> classNames) {
        this.indexFilteringClassNames = classNames;
    }
    
    public void setFilterOptions(final Map<String,String> options) {
        if (null != options) {
            filterOptions = new HashMap<String,String>(options);
        } else {
            filterOptions = null;
        }
    }
    
    public boolean isUseFilters() {
        return this.useFilters;
    }
    
    public void setUseFilters(boolean useFilters) {
        this.useFilters = useFilters;
    }
    
    public String getReverseIndexTableName() {
        return reverseIndexTableName;
    }
    
    public void setReverseIndexTableName(String reverseIndexTableName) {
        this.reverseIndexTableName = reverseIndexTableName;
    }
    
    public List<String> getUnevaluatedFields() {
        return unevaluatedFields;
    }
    
    public void setUnevaluatedFields(List<String> unevaluatedFields) {
        this.unevaluatedFields = unevaluatedFields;
    }
    
    public void setUnevaluatedFields(String unevaluatedFieldList) {
        this.unevaluatedFields = Arrays.asList(unevaluatedFieldList.split(RefactoredShardQueryConfiguration.PARAM_VALUE_SEP_STR));
    }
    
    public Class<? extends Type<?>> getDefaultType() {
        return defaultType;
    }
    
    @SuppressWarnings("unchecked")
    public void setDefaultType(String className) {
        try {
            defaultType = (Class<? extends Type<?>>) Class.forName(className);
        } catch (ClassNotFoundException ex) {
            log.warn("Class name: " + className + " not found, defaulting to NoOpNormalizer.class");
            defaultType = NoOpType.class;
        }
    }
    
    public boolean isFullTableScanEnabled() {
        return fullTableScanEnabled;
    }
    
    public void setFullTableScanEnabled(boolean fullTableScanEnabled) {
        this.fullTableScanEnabled = fullTableScanEnabled;
    }
    
    public List<String> getIvaratorCacheBaseURIsAsList() {
        return ivaratorCacheBaseURIs;
    }
    
    public String getIvaratorCacheBaseURIs() {
        if (ivaratorCacheBaseURIs == null) {
            return null;
        } else {
            StringBuilder builder = new StringBuilder();
            for (String hdfsCacheBaseURI : ivaratorCacheBaseURIs) {
                if (builder.length() > 0) {
                    builder.append(',');
                }
                builder.append(hdfsCacheBaseURI);
            }
            return builder.toString();
        }
    }
    
    public void setIvaratorCacheBaseURIs(String ivaratorCacheBaseURIs) {
        if (ivaratorCacheBaseURIs == null || ivaratorCacheBaseURIs.isEmpty()) {
            this.ivaratorCacheBaseURIs = null;
        } else {
            this.ivaratorCacheBaseURIs = Arrays.asList(StringUtils.split(ivaratorCacheBaseURIs, ','));
        }
    }
    
    public String getIvaratorFstHdfsBaseURIs() {
        return ivaratorFstHdfsBaseURIs;
    }
    
    public void setIvaratorFstHdfsBaseURIs(String ivaratorFstHdfsBaseURIs) {
        this.ivaratorFstHdfsBaseURIs = ivaratorFstHdfsBaseURIs;
    }
    
    public int getIvaratorCacheBufferSize() {
        return ivaratorCacheBufferSize;
    }
    
    public void setIvaratorCacheBufferSize(int ivaratorCacheBufferSize) {
        this.ivaratorCacheBufferSize = ivaratorCacheBufferSize;
    }
    
    public long getIvaratorCacheScanPersistThreshold() {
        return ivaratorCacheScanPersistThreshold;
    }
    
    public void setIvaratorCacheScanPersistThreshold(long ivaratorCacheScanPersistThreshold) {
        this.ivaratorCacheScanPersistThreshold = ivaratorCacheScanPersistThreshold;
    }
    
    public long getIvaratorCacheScanTimeout() {
        return ivaratorCacheScanTimeout;
    }
    
    public void setIvaratorCacheScanTimeout(long ivaratorCacheScanTimeout) {
        this.ivaratorCacheScanTimeout = ivaratorCacheScanTimeout;
    }
    
    public void setIvaratorCacheScanTimeoutMinutes(long hdfsCacheScanTimeoutMinutes) {
        this.ivaratorCacheScanTimeout = hdfsCacheScanTimeoutMinutes * 1000 * 60;
    }
    
    public String getHdfsSiteConfigURLs() {
        return hdfsSiteConfigURLs;
    }
    
    public void setHdfsSiteConfigURLs(String hadoopConfigURLs) {
        this.hdfsSiteConfigURLs = hadoopConfigURLs;
    }
    
    public String getHdfsFileCompressionCodec() {
        return hdfsFileCompressionCodec;
    }
    
    public void setHdfsFileCompressionCodec(String hdfsFileCompressionCodec) {
        this.hdfsFileCompressionCodec = hdfsFileCompressionCodec;
    }
    
    public String getZookeeperConfig() {
        return zookeeperConfig;
    }
    
    public void setZookeeperConfig(String zookeeperConfig) {
        this.zookeeperConfig = zookeeperConfig;
    }
    
    public int getMaxFieldIndexRangeSplit() {
        return maxFieldIndexRangeSplit;
    }
    
    public void setMaxFieldIndexRangeSplit(int maxFieldIndexRangeSplit) {
        this.maxFieldIndexRangeSplit = maxFieldIndexRangeSplit;
    }
    
    public int getIvaratorMaxOpenFiles() {
        return ivaratorMaxOpenFiles;
    }
    
    public void setIvaratorMaxOpenFiles(int ivaratorMaxOpenFiles) {
        this.ivaratorMaxOpenFiles = ivaratorMaxOpenFiles;
    }
    
    public int getMaxIvaratorSources() {
        return maxIvaratorSources;
    }
    
    public void setMaxIvaratorSources(int maxIvaratorSources) {
        this.maxIvaratorSources = maxIvaratorSources;
    }
    
    public int getMaxEvaluationPipelines() {
        return maxEvaluationPipelines;
    }
    
    public void setMaxEvaluationPipelines(int maxEvaluationPipelines) {
        this.maxEvaluationPipelines = maxEvaluationPipelines;
    }
    
    public int getMaxPipelineCachedResults() {
        return maxPipelineCachedResults;
    }
    
    public void setMaxPipelineCachedResults(int maxCachedResults) {
        this.maxPipelineCachedResults = maxCachedResults;
    }
    
    public double getMinimumSelectivity() {
        return this.minSelectivity;
    }
    
    public void setMinimumSelectivity(double d) {
        this.minSelectivity = d;
    }
    
    public String getIndexStatsTableName() {
        return this.indexStatsTableName;
    }
    
    public void setIndexStatsTableName(String t) {
        this.indexStatsTableName = t;
    }
    
    public Map<String,QueryParser> getQuerySyntaxParsers() {
        return querySyntaxParsers;
    }
    
    public void setQuerySyntaxParsers(Map<String,QueryParser> querySyntaxParsers) {
        this.querySyntaxParsers = querySyntaxParsers;
    }
    
    public QueryParser getParser() {
        return parser;
    }
    
    public void setParser(QueryParser parser) {
        this.parser = parser;
    }
    
    public QueryPlanner getQueryPlanner() {
        if (null == planner) {
            planner = new DefaultQueryPlanner();
        }
        
        return planner;
    }
    
    public void setQueryPlanner(QueryPlanner planner) {
        this.planner = planner;
    }
    
    public Class<? extends SortedKeyValueIterator<Key,Value>> getCreateUidsIteratorClass() {
        return createUidsIteratorClass;
    }
    
    public void setCreateUidsIteratorClass(Class<? extends SortedKeyValueIterator<Key,Value>> createUidsIteratorClass) {
        this.createUidsIteratorClass = createUidsIteratorClass;
    }
    
    public UidIntersector getUidIntersector() {
        return uidIntersector;
    }
    
    public void setUidIntersector(UidIntersector uidIntersector) {
        this.uidIntersector = uidIntersector;
    }
    
    public List<String> getContentFieldNames() {
        return contentFieldNames;
    }
    
    public void setContentFieldNames(List<String> contentFieldNames) {
        this.contentFieldNames = contentFieldNames;
    }
    
    public CloseableIterable<QueryData> getQueries() {
        return queries;
    }
    
    public QueryModel getQueryModel() {
        return queryModel;
    }
    
    public void setQueryModel(QueryModel queryModel) {
        log.debug("Setting a cached query model");
        this.queryModel = queryModel;
    }
    
    public ScannerFactory getScannerFactory() {
        return scannerFactory;
    }
    
    public void setScannerFactory(ScannerFactory scannerFactory) {
        log.debug("Setting scanner factory on RefactoredShardQueryLogic: " + System.identityHashCode(this) + ".setScannerFactory("
                        + System.identityHashCode(scannerFactory) + ')');
        this.scannerFactory = scannerFactory;
    }
    
    public Scheduler getScheduler() {
        return scheduler;
    }
    
    public void setScheduler(Scheduler scheduler) {
        this.scheduler = scheduler;
    }
    
    public void setMaxScannerBatchSize(final int size) {
        this.maxScannerBatchSize = size;
    }
    
    public int getMaxScannerBatchSize() {
        return this.maxScannerBatchSize;
    }
    
    public void setMaxIndexBatchSize(final int size) {
        this.maxIndexBatchSize = size;
    }
    
    public int getMaxIndexBatchSize() {
        return this.maxIndexBatchSize;
    }
    
    public boolean getCompressServerSideResults() {
        return compressServerSideResults;
    }
    
    public boolean isCompressServerSideResults() {
        return compressServerSideResults;
    }
    
    public void setCompressServerSideResults(boolean compressServerSideResults) {
        this.compressServerSideResults = compressServerSideResults;
    }
    
    /**
     * Returns a value indicating whether index-only filter functions (e.g., #INCLUDE, #EXCLUDE) should be enabled. If true, the use of such filters can
     * potentially consume a LOT of memory.
     * 
     * @return true, if index-only filter functions should be enabled.
     */
    public boolean isIndexOnlyFilterFunctionsEnabled() {
        return this.indexOnlyFilterFunctionsEnabled;
    }
    
    /**
     * Sets a value indicating whether index-only filter functions (e.g., #INCLUDE and #EXCLUDE) should be enabled. If true, the use of such filters can
     * potentially consume a LOT of memory.
     * 
     * @param enabled
     *            indicates whether index-only filter functions (e.g., <i>filter:includeRegex()</i> and <i>not(filter:includeRegex())</i>) should be enabled
     */
    public void setIndexOnlyFilterFunctionsEnabled(boolean enabled) {
        this.indexOnlyFilterFunctionsEnabled = enabled;
    }
    
    @Override
    public Set<String> getOptionalQueryParameters() {
        Set<String> params = new TreeSet<>();
        params.add(nsa.datawave.webservice.query.QueryParameters.QUERY_BEGIN);
        params.add(nsa.datawave.webservice.query.QueryParameters.QUERY_END);
        params.add(QueryParameters.QUERY_SYNTAX);
        params.add(QueryParameters.PARAMETER_MODEL_NAME);
        params.add(QueryParameters.PARAMETER_MODEL_TABLE_NAME);
        params.add(QueryParameters.DATATYPE_FILTER_SET);
        params.add(QueryParameters.RETURN_FIELDS);
        params.add(QueryParameters.BLACKLISTED_FIELDS);
        params.add(QueryParameters.MAX_RESULTS_OVERRIDE);
        params.add(QueryParameters.FILTER_MASKED_VALUES);
        params.add(QueryParameters.INCLUDE_DATATYPE_AS_FIELD);
        params.add(QueryParameters.INCLUDE_GROUPING_CONTEXT);
        params.add(QueryParameters.RAW_DATA_ONLY);
        params.add(QueryParameters.TRANFORM_CONTENT_TO_UID);
        params.add(QueryOptions.REDUCED_RESPONSE);
        params.add(QueryOptions.POSTPROCESSING_CLASSES);
        params.add(QueryOptions.COMPRESS_SERVER_SIDE_RESULTS);
        params.add(QueryOptions.HIT_LIST);
        params.add(QueryOptions.TYPE_METADATA_IN_HDFS);
        params.add(QueryOptions.DATE_INDEX_TIME_TRAVEL);
        params.add(QueryOptions.LIMIT_FIELDS);
        params.add(QueryOptions.GROUP_FIELDS);
        params.add(QueryOptions.LOG_TIMING_DETAILS);
        return params;
    }
    
    @Override
    public Set<String> getRequiredQueryParameters() {
        return Collections.emptySet();
    }
    
    @Override
    public Set<String> getExampleQueries() {
        return Collections.emptySet();
    }
    
    public Set<String> getMandatoryQuerySyntax() {
        return mandatoryQuerySyntax;
    }
    
    public void setMandatoryQuerySyntax(Set<String> mandatoryQuerySyntax) {
        this.mandatoryQuerySyntax = mandatoryQuerySyntax;
    }
    
    public List<String> getRealmSuffixExclusionPatterns() {
        return realmSuffixExclusionPatterns;
    }
    
    public void setRealmSuffixExclusionPatterns(List<String> realmSuffixExclusionPatterns) {
        this.realmSuffixExclusionPatterns = realmSuffixExclusionPatterns;
    }
    
    public void setAccumuloPassword(String password) {
        this.password = password;
    }
    
    /**
     * @return
     */
    public String getAccumuloPassword() {
        return new String(password);
    }
    
    public void setLimitTermExpansionToModel(boolean shouldLimitTermExpansionToModel) {
        this.shouldLimitTermExpansionToModel = shouldLimitTermExpansionToModel;
    }
    
    public boolean isExpansionLimitedToModelContents() {
        return shouldLimitTermExpansionToModel;
    }
    
    public boolean getSequentialScheduler() {
        return sequentialScheduler;
    }
    
    public void setSequentialScheduler(boolean sequentialScheduler) {
        this.sequentialScheduler = sequentialScheduler;
    }
    
    public boolean getCollapseUids() {
        return collapseUids;
    }
    
    public void setCollapseUids(boolean collapseUids) {
        this.collapseUids = collapseUids;
    }
    
    public void setMaxIndexScanTimeMillis(long maxTime) {
        this.maxIndexScanTimeMillis = maxTime;
    }
    
    public long getMaxIndexScanTimeMillis() {
        return maxIndexScanTimeMillis;
    }
    
    public Function getQueryMacroFunction() {
        return queryMacroFunction;
    }
    
    public void setQueryMacroFunction(Function queryMacroFunction) {
        this.queryMacroFunction = queryMacroFunction;
    }
    
    public boolean getLimitAnyFieldLookups() {
        return limitAnyFieldLookups;
    }
    
    public void setLimitAnyFieldLookups(boolean limitAnyFieldLookups) {
        this.limitAnyFieldLookups = limitAnyFieldLookups;
    }
    
    public boolean getSpeculativeScanning() {
        return speculativeScanning;
    }
    
    public void setSpeculativeScanning(boolean speculativeScanning) {
        this.speculativeScanning = speculativeScanning;
    }
    
    public boolean getAllowShortcutEvaluation() {
        return allowShortcutEvaluation;
    }
    
    public void setAllowShortcutEvaluation(boolean allowShortcutEvaluation) {
        this.allowShortcutEvaluation = allowShortcutEvaluation;
    }
    
    public boolean isAllowFieldIndexEvaluation() {
        return allowFieldIndexEvaluation;
    }
    
    public void setAllowFieldIndexEvaluation(boolean allowFieldIndexEvaluation) {
        this.allowFieldIndexEvaluation = allowFieldIndexEvaluation;
    }
    
    public boolean isAllowTermFrequencyLookup() {
        return allowTermFrequencyLookup;
    }
    
    public void setAllowTermFrequencyLookup(boolean allowTermFrequencyLookup) {
        this.allowTermFrequencyLookup = allowTermFrequencyLookup;
    }
    
    public boolean getAccrueStats() {
        return accrueStats;
    }
    
    public void setAccrueStats(final boolean accrueStats) {
        this.accrueStats = accrueStats;
    }
    
    public void setCollectTimingDetails(Boolean collectTimingDetails) {
        this.collectTimingDetails = collectTimingDetails;
        
    }
    
    public Boolean getCollectTimingDetails() {
        return collectTimingDetails;
    }
    
    public Boolean getLogTimingDetails() {
        return logTimingDetails;
    }
    
    public void setLogTimingDetails(Boolean logTimingDetails) {
        this.logTimingDetails = logTimingDetails;
    }
    
    public String getStatsdHost() {
        return statsdHost;
    }
    
    public void setStatsdHost(String statsdHost) {
        this.statsdHost = statsdHost;
    }
    
    public int getStatsdPort() {
        return statsdPort;
    }
    
    public void setStatsdPort(int statsdPort) {
        this.statsdPort = statsdPort;
    }
    
    public int getStatsdMaxQueueSize() {
        return statsdMaxQueueSize;
    }
    
    public void setStatsdMaxQueueSize(int statsdMaxQueueSize) {
        this.statsdMaxQueueSize = statsdMaxQueueSize;
    }
    
    public boolean getSendTimingToStatsd() {
        return sendTimingToStatsd;
    }
    
    public void setSendTimingToStatsd(boolean sendTimingToStatsd) {
        this.sendTimingToStatsd = sendTimingToStatsd;
    }
    
    public void setCacheModel(boolean cacheModel) {
        this.cacheModel = cacheModel;
    }
    
    public boolean getCacheModel() {
        return this.cacheModel;
    }
    
    public List<IndexHole> getIndexHoles() {
        return indexHoles;
    }
    
    public void setIndexHoles(List<IndexHole> indexHoles) {
        this.indexHoles = indexHoles;
    }
    
    public CardinalityConfiguration getCardinalityConfiguration() {
        return cardinalityConfiguration;
    }
    
    public void setCardinalityConfiguration(CardinalityConfiguration cardinalityConfiguration) {
        this.cardinalityConfiguration = cardinalityConfiguration;
    }
    
    public void setConfiguredProfiles(Map<String,Profile> configuredProfiles) {
        this.configuredProfiles.putAll(configuredProfiles);
    }
    
    public void setBackoffEnabled(boolean backoffEnabled) {
        this.backoffEnabled = backoffEnabled;
    }
    
    public boolean getBackoffEnabled() {
        return backoffEnabled;
    }
    
    public boolean getUnsortedUIDsEnabled() {
        return unsortedUIDsEnabled;
    }
    
    public void setUnsortedUIDsEnabled(boolean unsortedUIDsEnabled) {
        this.unsortedUIDsEnabled = unsortedUIDsEnabled;
    }
    
    public boolean isDebugMultithreadedSources() {
        return debugMultithreadedSources;
    }
    
    public void setDebugMultithreadedSources(boolean debugMultithreadedSources) {
        this.debugMultithreadedSources = debugMultithreadedSources;
    }
    
    public boolean isDataQueryExpressionFilterEnabled() {
        return dataQueryExpressionFilterEnabled;
    }
    
    public void setDataQueryExpressionFilterEnabled(boolean dataQueryExpressionFilterEnabled) {
        this.dataQueryExpressionFilterEnabled = dataQueryExpressionFilterEnabled;
    }
    
    public long getBeginDateCap() {
        return beginDateCap;
    }
    
    public void setBeginDateCap(long beginDateCap) {
        this.beginDateCap = beginDateCap;
    }
    
    public boolean isFailOutsideValidDateRange() {
        return failOutsideValidDateRange;
    }
    
    public void setFailOutsideValidDateRange(boolean failOutsideValidDateRange) {
        this.failOutsideValidDateRange = failOutsideValidDateRange;
    }
    
    public long getYieldThresholdMs() {
        return yieldThresholdMs;
    }
    
    public void setYieldThresholdMs(long yieldThresholdMs) {
        this.yieldThresholdMs = yieldThresholdMs;
    }
    
<<<<<<< HEAD
    public void setPrimaryToSecondaryFieldMap(Map<String,List<String>> primaryToSecondaryFieldMap) {
        this.primaryToSecondaryFieldMap = primaryToSecondaryFieldMap;
    }
    
    public Map<String,List<String>> getPrimaryToSecondaryFieldMap() {
        return primaryToSecondaryFieldMap;
=======
    public boolean isTrackSizes() {
        return trackSizes;
    }
    
    public void setTrackSizes(boolean trackSizes) {
        this.trackSizes = trackSizes;
>>>>>>> 6f734b0d
    }
}<|MERGE_RESOLUTION|>--- conflicted
+++ resolved
@@ -384,14 +384,12 @@
     
     protected boolean dataQueryExpressionFilterEnabled = false;
     
-<<<<<<< HEAD
     protected Map<String,List<String>> primaryToSecondaryFieldMap = Collections.emptyMap();
-=======
+  
     /**
      * should the size of the document be tracked
      */
     protected boolean trackSizes = true;
->>>>>>> 6f734b0d
     
     public RefactoredShardQueryLogic() {
         super();
@@ -2417,20 +2415,19 @@
         this.yieldThresholdMs = yieldThresholdMs;
     }
     
-<<<<<<< HEAD
     public void setPrimaryToSecondaryFieldMap(Map<String,List<String>> primaryToSecondaryFieldMap) {
         this.primaryToSecondaryFieldMap = primaryToSecondaryFieldMap;
     }
     
     public Map<String,List<String>> getPrimaryToSecondaryFieldMap() {
         return primaryToSecondaryFieldMap;
-=======
+    }
+  
     public boolean isTrackSizes() {
         return trackSizes;
     }
     
     public void setTrackSizes(boolean trackSizes) {
         this.trackSizes = trackSizes;
->>>>>>> 6f734b0d
     }
 }