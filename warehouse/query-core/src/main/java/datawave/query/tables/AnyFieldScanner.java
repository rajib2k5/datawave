package datawave.query.tables;

import java.util.Collection;
import java.util.Set;

import datawave.webservice.query.Query;

import datawave.webservice.query.util.QueryUncaughtExceptionHandler;
import org.apache.accumulo.core.data.Key;
import org.apache.accumulo.core.data.Range;
import org.apache.accumulo.core.security.Authorizations;
import org.apache.hadoop.io.Text;
import org.apache.log4j.Logger;

/**
 * Purpose: Extends Scanner session so that we can modify how we build our subsequent ranges. Breaking this out cleans up the code. May require implementation
 * specific details if you are using custom iterators, as we are reinitializing a seek
 * 
 * Design: Extends Scanner session and only overrides the buildNextRange.
 * 
 * 
 */
public class AnyFieldScanner extends ScannerSession {
    
    private static final Logger log = Logger.getLogger(AnyFieldScanner.class);
    
    /**
     * @param tableName
     * @param auths
     * @param delegator
     * @param maxResults
     */
    public AnyFieldScanner(String tableName, Set<Authorizations> auths, ResourceQueue delegator, int maxResults, Query settings, SessionOptions options,
                    Collection<Range> ranges) {
        super(tableName, auths, delegator, maxResults, settings, options, ranges);
        // ensure that we only use a local uncaught exception handler instead of the one in settings as exceptions may not
        // be critical to the overall query execution
        this.uncaughtExceptionHandler = new QueryUncaughtExceptionHandler();
    }
    
    public AnyFieldScanner(ScannerSession other) {
        this(other.tableName, other.auths, other.sessionDelegator, other.maxResults, other.settings, other.options, other.ranges);
    }
    
    /**
     * Override this for your specific implementation.
     * 
     * In this specific implementation our row key will be the term, the column family will be the field name, and the column family will be the shard,so we
     * should have the following as our last key
     * 
     * bar FOO:20130101_0
     * 
     * so we should append a null so that we we don't skip shards. similarly, an assumption is made of the key structure within this class.
     * 
     * @param lastKey
     * @param previousRange
     */
    public Range buildNextRange(final Key lastKey, final Range previousRange) {
        
        /**
         * This will re-seek the next column family when performing any field expansion.
         */
        Range r = new Range(new Key(lastKey.getRow(), new Text(lastKey.getColumnFamily() + "\u0000\uffff")), true, previousRange.getEndKey(),
                        previousRange.isEndKeyInclusive());
        if (log.isTraceEnabled())
            log.trace(r);
        return r;
        
    }
    
<<<<<<< HEAD
    /**
     * Do not set uncaught exception handler
     * 
     */
    @Override
    protected Executor executor() {
        return command -> {
            String name = serviceName();
            Preconditions.checkNotNull(name);
            Preconditions.checkNotNull(command);
            Thread result = MoreExecutors.platformThreadFactory().newThread(command);
            try {
                result.setName(name);
            } catch (SecurityException e) {
                // OK if we can't set the name in this environment.
            }
            result.start();
        };
    }
    
=======
>>>>>>> fd09e924
}<|MERGE_RESOLUTION|>--- conflicted
+++ resolved
@@ -68,27 +68,4 @@
         
     }
     
-<<<<<<< HEAD
-    /**
-     * Do not set uncaught exception handler
-     * 
-     */
-    @Override
-    protected Executor executor() {
-        return command -> {
-            String name = serviceName();
-            Preconditions.checkNotNull(name);
-            Preconditions.checkNotNull(command);
-            Thread result = MoreExecutors.platformThreadFactory().newThread(command);
-            try {
-                result.setName(name);
-            } catch (SecurityException e) {
-                // OK if we can't set the name in this environment.
-            }
-            result.start();
-        };
-    }
-    
-=======
->>>>>>> fd09e924
 }