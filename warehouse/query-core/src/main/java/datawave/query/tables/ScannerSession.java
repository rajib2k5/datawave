package datawave.query.tables;

import java.util.Collection;
import java.util.Collections;
import java.util.Iterator;
import java.util.List;
import java.util.Map.Entry;
import java.util.Set;
import java.util.concurrent.ArrayBlockingQueue;
import java.util.concurrent.ConcurrentLinkedQueue;
import java.util.concurrent.Executor;
import java.util.concurrent.ExecutorService;
import java.util.concurrent.Executors;
import java.util.concurrent.TimeUnit;

import datawave.query.tables.AccumuloResource.ResourceFactory;
import datawave.query.tables.stats.ScanSessionStats;
import datawave.query.tables.stats.StatsListener;
import datawave.query.tables.stats.ScanSessionStats.TIMERS;
import datawave.webservice.query.Query;

import datawave.webservice.query.util.QueryUncaughtExceptionHandler;
import org.apache.accumulo.core.data.Key;
import org.apache.accumulo.core.data.PartialKey;
import org.apache.accumulo.core.data.Range;
import org.apache.accumulo.core.data.Value;
import org.apache.accumulo.core.security.Authorizations;
import org.apache.commons.lang.builder.EqualsBuilder;
import org.apache.log4j.Logger;

import com.google.common.base.Preconditions;
import com.google.common.collect.Iterables;
import com.google.common.collect.Lists;
import com.google.common.collect.Queues;
import com.google.common.util.concurrent.AbstractExecutionThreadService;
import com.google.common.util.concurrent.MoreExecutors;

/**
 * 
 */
public class ScannerSession extends AbstractExecutionThreadService implements Iterator<Entry<Key,Value>> {
    
    /**
     * last seen key, used for moving across the sliding window of ranges.
     */
    protected Key lastSeenKey;
    
    /**
     * Stack of ranges for us to progress through within this scanner queue.
     */
    protected ConcurrentLinkedQueue<Range> ranges;
    
    /**
     * Result queue, providing us objects
     */
    protected ArrayBlockingQueue<Entry<Key,Value>> resultQueue;
    
    /**
     * Current entry to return. this will be popped from the result queue.
     */
    protected Entry<Key,Value> currentEntry;
    
    /**
     * Delegates scanners to us, blocking if none are available or used by other sources.
     */
    protected ResourceQueue sessionDelegator;
    
    /**
     * Last range in our sorted list of ranges.
     */
    protected Range lastRange;
    
    /**
     * Current range that we are using.
     */
    protected Range currentRange;
    
    protected volatile boolean forceClose = false;
    
    /**
     * 
     * 
     * Scanner specific configuration items.
     * 
     * 
     */
    
    /**
     * Table to which this scanner will connect.
     */
    protected String tableName;
    
    /**
     * Authorization set
     */
    protected Set<Authorizations> auths;
    
    /**
     * Max results to return at any given time.
     */
    protected int maxResults;
    
    protected Class<? extends AccumuloResource> delegatedResourceInitializer;
    
    /**
     * Scanner options.
     */
    protected SessionOptions options = null;
    
    protected Query settings;
    
    private static final Logger log = Logger.getLogger(ScannerSession.class);
    
    protected ScanSessionStats stats = null;
    
    protected ExecutorService statsListener = null;
    
    protected boolean accrueStats;
    
    protected AccumuloResource delegatedResource = null;
    
    protected boolean isFair = true;
    
    protected QueryUncaughtExceptionHandler uncaughtExceptionHandler = null;
    
    /**
     * Constructor
     * 
     * @param tableName
     *            incoming table name
     * @param auths
     *            set of authorizations.
     * @param delegator
     *            scanner queue
     * @param maxResults
     */
    public ScannerSession(String tableName, Set<Authorizations> auths, ResourceQueue delegator, int maxResults, Query settings) {
        this(tableName, auths, delegator, maxResults, settings, new SessionOptions(), null);
    }
    
    public ScannerSession(String tableName, Set<Authorizations> auths, ResourceQueue delegator, int maxResults, Query settings, SessionOptions options,
                    Collection<Range> ranges) {
        
        Preconditions.checkNotNull(options);
        Preconditions.checkNotNull(delegator);
        
        this.options = options;
        
        // build a stack of ranges
        this.ranges = new ConcurrentLinkedQueue<>();
        
        this.tableName = tableName;
        this.auths = auths;
        
        if (null != ranges && ranges.size() > 0) {
            List<Range> rangeList = Lists.newArrayList(ranges);
            Collections.sort(rangeList);
            
            this.ranges.addAll(ranges);
            lastRange = Iterables.getLast(rangeList);
            
        }
        
        resultQueue = Queues.newArrayBlockingQueue(maxResults);
        
        sessionDelegator = delegator;
        
        currentEntry = null;
        
        this.maxResults = maxResults;
        
        this.settings = settings;
        
        if (this.settings != null) {
            this.uncaughtExceptionHandler = this.settings.getUncaughtExceptionHandler();
        }
        
        // ensure we have an exception handler
        if (this.uncaughtExceptionHandler == null) {
            this.uncaughtExceptionHandler = new QueryUncaughtExceptionHandler();
        }
        
        delegatedResourceInitializer = RunningResource.class;
        
    }
    
    /**
     * overridden in order to set the UncaughtExceptionHandler on the Thread that is created to run the ScannerSession
     */
    @Override
    protected Executor executor() {
<<<<<<< HEAD
        return command -> {
            String name = serviceName();
            Preconditions.checkNotNull(name);
            Preconditions.checkNotNull(command);
            Thread result = MoreExecutors.platformThreadFactory().newThread(command);
            try {
                result.setName(name);
                if (null != settings && null != settings.getUncaughtExceptionHandler())
                    result.setUncaughtExceptionHandler(settings.getUncaughtExceptionHandler());
            } catch (SecurityException e) {
                // OK if we can't set the name in this environment.
=======
        return new Executor() {
            @Override
            public void execute(Runnable command) {
                String name = serviceName();
                Preconditions.checkNotNull(name);
                Preconditions.checkNotNull(command);
                Thread result = MoreExecutors.platformThreadFactory().newThread(command);
                try {
                    result.setName(name);
                    result.setUncaughtExceptionHandler(uncaughtExceptionHandler);
                } catch (SecurityException e) {
                    // OK if we can't set the name in this environment.
                }
                result.start();
>>>>>>> fd09e924
            }
            result.start();
        };
    }
    
    /**
     * Sets the ranges for the given scannersession.
     * 
     * @param ranges
     * @return
     */
    public ScannerSession setRanges(Collection<Range> ranges) {
        Preconditions.checkNotNull(ranges);
        // ensure that we are not already running
        Preconditions.checkArgument(!isRunning());
        List<Range> rangeList = Lists.newArrayList(ranges);
        Collections.sort(rangeList);
        this.ranges.clear();
        this.ranges.addAll(rangeList);
        lastRange = Iterables.getLast(rangeList);
        return this;
        
    }
    
    /**
     * Sets the ranges for the given scannersession.
     * 
     * @param ranges
     * @return
     */
    public ScannerSession setRanges(Iterable<Range> ranges) {
        Preconditions.checkNotNull(ranges);
        // ensure that we are not already running
        Preconditions.checkArgument(!isRunning());
        List<Range> rangeList = Lists.newArrayList(ranges);
        Collections.sort(rangeList);
        this.ranges.clear();
        this.ranges.addAll(rangeList);
        lastRange = Iterables.getLast(rangeList);
        return this;
        
    }
    
    // public ScannerSession fetchColumnFamily(Text familY)
    
    @Override
    public boolean equals(Object obj) {
        if (obj instanceof ScannerSession) {
            EqualsBuilder builder = new EqualsBuilder();
            builder.append(ranges, ((ScannerSession) obj).ranges);
            builder.append(tableName, ((ScannerSession) obj).tableName);
            builder.append(auths, ((ScannerSession) obj).auths);
            return builder.isEquals();
        }
        
        return false;
    }
    
    /*
     * (non-Javadoc)
     * 
     * @see java.util.Iterator#hasNext()
     */
    @Override
    public boolean hasNext() {
        
        /**
         * Let's take a moment to look through all states S
         */
        
        // if we are new, let's start and wait
        if (state() == State.NEW) {
            // we have just started, so let's start and wait
            // until we've completed the start process
            if (null != stats)
                initializeTimers();
            startAndWait();
            
        }
        
        // isFlushNeeded is only in the case of when we are finished
        boolean isFlushNeeded = false;
        log.trace("hasNext" + isRunning());
        
        try {
            
            if (null != stats)
                stats.getTimer(TIMERS.HASNEXT).resume();
            
            while (null == currentEntry && (isRunning() || !resultQueue.isEmpty() || ((isFlushNeeded = flushNeeded()) == true))) {
                
                log.trace("hasNext" + isRunning());
                
                try {
                    /**
                     * Poll for one second. We're in a do/while loop that will break iff we are no longer running or there is a current entry available.
                     */
                    currentEntry = resultQueue.poll(getPollTime(), TimeUnit.MILLISECONDS);
                    
                } catch (InterruptedException e) {
                    log.trace("hasNext" + isRunning() + " interrupted");
                    log.error("Interrupted before finding next", e);
                    throw new RuntimeException(e);
                }
                // if we pulled no data and we are not running, and there is no data in the queue
                // we can flush if needed and retry
                
                log.trace("hasNext" + isRunning() + " " + flushNeeded());
                if (currentEntry == null && (!isRunning() && resultQueue.isEmpty()))
                    isFlushNeeded = flushNeeded();
            }
        } finally {
            if (null != stats) {
                try {
                    stats.getTimer(TIMERS.HASNEXT).suspend();
                } catch (Exception e) {
                    log.error("Failed to suspend timer", e);
                }
            }
            if (uncaughtExceptionHandler.getThrowable() != null) {
                log.error("Exception discovered on hasNext call", uncaughtExceptionHandler.getThrowable());
                throw new RuntimeException(uncaughtExceptionHandler.getThrowable());
            }
        }
        
        return (null != currentEntry);
    }
    
    protected long getPollTime() {
        return 1;
    }
    
    /**
     * Place all timers in a suspended state.
     */
    protected void initializeTimers() {
        stats.getTimer(TIMERS.HASNEXT).start();
        stats.getTimer(TIMERS.HASNEXT).suspend();
        
        stats.getTimer(TIMERS.SCANNER_ITERATE).start();
        stats.getTimer(TIMERS.SCANNER_ITERATE).suspend();
        
        stats.getTimer(TIMERS.SCANNER_START).start();
        stats.getTimer(TIMERS.SCANNER_START).suspend();
        
    }
    
    /*
     * (non-Javadoc)
     * 
     * @see java.util.Iterator#next()
     */
    @Override
    public Entry<Key,Value> next() {
        try {
            Entry<Key,Value> retVal = currentEntry;
            currentEntry = null;
            return retVal;
        } finally {
            if (uncaughtExceptionHandler.getThrowable() != null) {
                log.error("Exception discovered on next call", uncaughtExceptionHandler.getThrowable());
                throw new RuntimeException(uncaughtExceptionHandler.getThrowable());
            }
        }
    }
    
    /**
     * Override this for your specific implementation.
     * 
     * @param lastKey
     * @param previousRange
     */
    public Range buildNextRange(final Key lastKey, final Range previousRange) {
        return new Range(lastKey.followingKey(PartialKey.ROW_COLFAM_COLQUAL_COLVIS_TIME), true, previousRange.getEndKey(), previousRange.isEndKeyInclusive());
    }
    
    /**
     * set the resource class.
     * 
     * @param clazz
     */
    public void setResourceClass(Class<? extends AccumuloResource> clazz) {
        delegatedResourceInitializer = clazz;
    }
    
    /**
     * FindTop -- Follows the logic outlined in the comments, below. Effectively, we continue
     * 
     * @throws Exception
     * 
     */
    protected void findTop() throws Exception {
        if (ranges.isEmpty() && lastSeenKey == null) {
            
            if (flushNeeded()) {
                flush();
                return;
            }
            stop();
            
            return;
        }
        
        try {
            
            if (resultQueue.remainingCapacity() == 0) {
                return;
            }
            
            /**
             * Even though we were delegated a resource, we have not actually been provided the plumbing to run it. Note, below, that we initialize the resource
             * through the resource factory from a running resource.
             */
            if (null != stats)
                stats.getTimer(TIMERS.SCANNER_START).resume();
            
            delegatedResource = sessionDelegator.getScannerResource();
            
            // if we have just started or we are at the end of the current range. pop the next range
            if (lastSeenKey == null || (currentRange != null && currentRange.getEndKey() != null && lastSeenKey.compareTo(currentRange.getEndKey()) >= 0)) {
                currentRange = ranges.poll();
                // short circuit and exit
                if (null == currentRange) {
                    lastSeenKey = null;
                    return;
                }
            } else {
                // adjust the end key range.
                currentRange = buildNextRange(lastSeenKey, currentRange);
                
                if (log.isTraceEnabled())
                    log.trace("Building " + currentRange + " from " + lastSeenKey);
            }
            
            if (log.isTraceEnabled()) {
                log.trace(lastSeenKey + ", using current range of " + lastRange);
                log.trace(lastSeenKey + ", using current range of " + currentRange);
            }
            
            delegatedResource = ResourceFactory.initializeResource(delegatedResourceInitializer, delegatedResource, tableName, auths, currentRange).setOptions(
                            options);
            
            Iterator<Entry<Key,Value>> iter = delegatedResource.iterator();
            
            // do not continue if we've reached the end of the corpus
            
            if (!iter.hasNext()) {
                if (log.isTraceEnabled())
                    log.trace("We've started, but we have nothing to do on " + tableName + " " + auths + " " + currentRange);
                if (log.isTraceEnabled())
                    log.trace("We've started, but we have nothing to do");
                lastSeenKey = null;
                return;
            }
            
            int retrievalCount = 0;
            try {
                if (null != stats)
                    stats.getTimer(TIMERS.SCANNER_ITERATE).resume();
                retrievalCount = scannerInvariant(iter);
            } finally {
                if (null != stats) {
                    stats.incrementKeysSeen(retrievalCount);
                    stats.getTimer(TIMERS.SCANNER_ITERATE).suspend();
                }
                
            }
            
        } catch (IllegalArgumentException e) {
            /**
             * If we get an illegal argument exception, we know that the ScannerSession extending class created a start key after our end key, which means that
             * we've finished with this range. As a result, we set lastSeenKey to null, so that on our next pass through, we pop the next range from the queue
             * and continue or finish. We're going to timeslice and come back as know this range is likely finished.
             */
            if (log.isTraceEnabled())
                log.trace(lastSeenKey + " is lastseenKey, previous range is " + currentRange, e);
            
            lastSeenKey = null;
            return;
            
        } catch (Exception e) {
            if (forceClose) {
                // if we force close, then we can ignore the exception
                if (log.isTraceEnabled()) {
                    log.trace("Ignoring exception because we have been closed", e);
                }
            } else {
                log.error("Failed to find top", e);
                throw e;
            }
            
        } finally {
            
            if (null != stats)
                stats.getTimer(TIMERS.SCANNER_START).suspend();
            
            synchronized (sessionDelegator) {
                if (null != delegatedResource) {
                    sessionDelegator.close(delegatedResource);
                    delegatedResource = null;
                }
            }
            
        }
    }
    
    protected int scannerInvariant(final Iterator<Entry<Key,Value>> iter) {
        int retrievalCount = 0;
        
        Entry<Key,Value> myEntry = null;
        
        while (iter.hasNext()) {
            myEntry = iter.next();
            
            try {
                if (!resultQueue.offer(myEntry, 200, TimeUnit.MILLISECONDS))
                    break;
            } catch (InterruptedException exception) {
                break;
            }
            
            lastSeenKey = myEntry.getKey();
            // do not continue if we have reached the capacity of the queue
            // or we are 1.5x the maxResults ( to ensure fairness to other threads
            if (resultQueue.remainingCapacity() == 0 || (isFair && retrievalCount >= Math.ceil(maxResults * 1.5))) {
                if (log.isTraceEnabled())
                    log.trace("stopping because we're full after adding " + resultQueue.remainingCapacity() + " " + retrievalCount + " " + maxResults);
                break;
            }
            retrievalCount++;
        }
        
        return retrievalCount;
    }
    
    /*
     * (non-Javadoc)
     * 
     * @see java.util.Iterator#remove()
     */
    @Override
    public void remove() {
        // do nothing.
        
    }
    
    /*
     * (non-Javadoc)
     * 
     * @see com.google.common.util.concurrent.AbstractExecutionThreadService#run()
     */
    @Override
    protected void run() throws Exception {
        try {
            while (isRunning()) {
                
                findTop();
            }
            
            flush();
        } catch (Exception e) {
            if (uncaughtExceptionHandler != null) {
                uncaughtExceptionHandler.uncaughtException(Thread.currentThread(), e);
            }
            throw new RuntimeException(e);
        }
    }
    
    /**
     * Set the scanner options
     * 
     * @param options
     */
    public ScannerSession setOptions(SessionOptions options) {
        Preconditions.checkNotNull(options);
        this.options = options;
        return this;
        
    }
    
    /**
     * Return scanner options.
     * 
     * @return
     */
    public SessionOptions getOptions() {
        return this.options;
    }
    
    /**
     * Methods, below, are solely for testing.
     */
    
    /**
     * Test method.
     * 
     * @throws InterruptedException
     */
    protected void waitUntilCapacity() throws InterruptedException {
        while (resultQueue.remainingCapacity() > 0) {
            Thread.sleep(500);
        }
    }
    
    /**
     * Returns the current range object for testing.
     * 
     * @return
     */
    protected Range getCurrentRange() {
        return currentRange;
    }
    
    protected void flush() {
        
    }
    
    protected boolean flushNeeded() {
        return false;
    }
    
    /**
     * Get last Range.
     * 
     * @return
     */
    protected Range getLastRange() {
        return lastRange;
    }
    
    /**
     * Get last key.
     * 
     * @return
     */
    protected Key getLastKey() {
        return lastSeenKey;
    }
    
    public ScanSessionStats getStatistics() {
        return stats;
    }
    
    public void setDelegatedInitializer(Class<? extends AccumuloResource> delegatedResourceInitializer) {
        this.delegatedResourceInitializer = delegatedResourceInitializer;
    }
    
    public ScannerSession applyStats(ScanSessionStats stats) {
        if (null != stats) {
            Preconditions.checkArgument(this.stats == null);
            this.stats = stats;
            statsListener = Executors.newFixedThreadPool(1);
            addListener(new StatsListener(stats, statsListener), statsListener);
        }
        
        return this;
    }
    
    public void close() {
        forceClose = true;
        stop();
        synchronized (sessionDelegator) {
            if (null != delegatedResource) {
                try {
                    sessionDelegator.close(delegatedResource);
                    delegatedResource = null;
                } catch (Exception e) {
                    log.error("Failed to close session", e);
                }
            }
        }
    }
    
    public void setFairness(boolean fairness) {
        isFair = fairness;
        
    }
    
    public void setMaxResults(int maxResults) {
        this.maxResults = maxResults;
        
    }
    
}<|MERGE_RESOLUTION|>--- conflicted
+++ resolved
@@ -189,7 +189,6 @@
      */
     @Override
     protected Executor executor() {
-<<<<<<< HEAD
         return command -> {
             String name = serviceName();
             Preconditions.checkNotNull(name);
@@ -197,26 +196,9 @@
             Thread result = MoreExecutors.platformThreadFactory().newThread(command);
             try {
                 result.setName(name);
-                if (null != settings && null != settings.getUncaughtExceptionHandler())
-                    result.setUncaughtExceptionHandler(settings.getUncaughtExceptionHandler());
+                result.setUncaughtExceptionHandler(uncaughtExceptionHandler);
             } catch (SecurityException e) {
                 // OK if we can't set the name in this environment.
-=======
-        return new Executor() {
-            @Override
-            public void execute(Runnable command) {
-                String name = serviceName();
-                Preconditions.checkNotNull(name);
-                Preconditions.checkNotNull(command);
-                Thread result = MoreExecutors.platformThreadFactory().newThread(command);
-                try {
-                    result.setName(name);
-                    result.setUncaughtExceptionHandler(uncaughtExceptionHandler);
-                } catch (SecurityException e) {
-                    // OK if we can't set the name in this environment.
-                }
-                result.start();
->>>>>>> fd09e924
             }
             result.start();
         };
