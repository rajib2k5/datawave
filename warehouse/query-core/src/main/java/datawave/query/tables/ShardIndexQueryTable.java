package datawave.query.tables;

import com.google.common.base.Function;
import com.google.common.base.Functions;
import com.google.common.collect.HashMultimap;
import com.google.common.collect.Iterators;
import com.google.common.collect.Lists;
import com.google.common.collect.Maps;
import com.google.common.collect.Multimap;
import com.google.common.collect.Multimaps;
import com.google.common.collect.Sets;
import datawave.data.type.Type;
import datawave.query.QueryParameters;
import datawave.query.config.ShardIndexQueryConfiguration;
import datawave.query.config.ShardQueryConfiguration;
import datawave.query.discovery.DiscoveredThing;
import datawave.query.discovery.DiscoveryIterator;
import datawave.query.discovery.DiscoveryTransformer;
import datawave.query.discovery.VisibilityPruningIterator;
import datawave.query.exceptions.EmptyUnfieldedTermExpansionException;
import datawave.query.jexl.JexlASTHelper;
import datawave.query.jexl.lookups.ShardIndexQueryTableStaticMethods;
import datawave.query.jexl.visitors.ExpandMultiNormalizedTerms;
import datawave.query.jexl.visitors.FetchDataTypesVisitor;
import datawave.query.jexl.visitors.FixUnfieldedTermsVisitor;
import datawave.query.jexl.visitors.LiteralNodeVisitor;
import datawave.query.jexl.visitors.PatternNodeVisitor;
import datawave.query.jexl.visitors.QueryModelVisitor;
import datawave.query.language.parser.jexl.LuceneToJexlQueryParser;
import datawave.query.language.tree.QueryNode;
import datawave.query.model.QueryModel;
import datawave.query.util.MetadataHelper;
import datawave.query.util.MetadataHelperFactory;
import datawave.webservice.common.connection.AccumuloConnectionFactory;
import datawave.webservice.query.Query;
import datawave.webservice.query.QueryImpl;
import datawave.webservice.query.configuration.GenericQueryConfiguration;
import datawave.webservice.query.exception.QueryException;
import datawave.webservice.query.logic.BaseQueryLogic;
import datawave.webservice.query.logic.QueryLogicTransformer;
import org.apache.accumulo.core.client.BatchScanner;
import org.apache.accumulo.core.client.Connector;
import org.apache.accumulo.core.client.IteratorSetting;
import org.apache.accumulo.core.client.ScannerBase;
import org.apache.accumulo.core.client.TableNotFoundException;
import org.apache.accumulo.core.client.sample.SamplerConfiguration;
import org.apache.accumulo.core.data.Key;
import org.apache.accumulo.core.data.Range;
import org.apache.accumulo.core.data.Value;
import org.apache.accumulo.core.security.Authorizations;
import org.apache.commons.jexl2.parser.ASTJexlScript;
import org.apache.commons.lang.StringUtils;
import org.apache.commons.lang.math.LongRange;
import org.apache.commons.lang.time.DateUtils;
import org.apache.hadoop.io.ArrayWritable;
import org.apache.hadoop.io.DataInputBuffer;
import org.apache.hadoop.io.Text;
import org.apache.hadoop.io.Writable;
import org.apache.log4j.Logger;

import java.io.IOException;
import java.util.ArrayList;
import java.util.Arrays;
import java.util.Calendar;
import java.util.Collection;
import java.util.Collections;
import java.util.Date;
import java.util.HashSet;
import java.util.Iterator;
import java.util.List;
import java.util.Map;
import java.util.Map.Entry;
import java.util.Set;
import java.util.TreeSet;
import java.util.concurrent.ExecutionException;
import java.util.concurrent.TimeUnit;

import static com.google.common.collect.Iterators.concat;
import static com.google.common.collect.Iterators.transform;
import static datawave.query.config.ShardQueryConfiguration.PARAM_VALUE_SEP_STR;

/**
 * Query Table implementation that accepts a single term and returns information from the global index for that term. The response includes the number of
 * occurrences of the term by type by day.
 */
public class ShardIndexQueryTable extends BaseQueryLogic<DiscoveredThing> {
    
    private static final Logger log = Logger.getLogger(ShardIndexQueryTable.class);
    private String indexTableName;
    private String reverseIndexTableName;
    private boolean fullTableScanEnabled = true;
    private boolean allowLeadingWildcard = true;
    private List<String> realmSuffixExclusionPatterns = null;
    protected String modelName = "DATAWAVE";
    protected String modelTableName = "DatawaveMetadata";
    protected MetadataHelperFactory metadataHelperFactory;
    protected ScannerFactory scannerFactory;
    protected QueryModel queryModel;
    
    public ShardIndexQueryTable() {}
    
    public ShardIndexQueryTable(ShardIndexQueryTable other) {
        super(other);
        this.indexTableName = other.getIndexTableName();
        this.reverseIndexTableName = other.getReverseIndexTableName();
        this.fullTableScanEnabled = other.isFullTableScanEnabled();
        this.allowLeadingWildcard = other.isAllowLeadingWildcard();
        this.queryModel = other.getQueryModel();
        this.modelName = other.getModelName();
        this.modelTableName = other.getModelTableName();
        this.metadataHelperFactory = other.getMetadataHelperFactory();
        this.setRealmSuffixExclusionPatterns(other.getRealmSuffixExclusionPatterns());
    }
    
    @Override
    public ShardIndexQueryTable clone() {
        return new ShardIndexQueryTable(this);
    }
    
    @Override
    public void close() {
        super.close();
        
        if (scannerFactory == null) {
            if (log.isDebugEnabled()) {
                log.debug("ScannerFactory is null; not closing it.");
            }
        } else {
            int nClosed = 0;
            scannerFactory.lockdown();
            for (ScannerBase bs : Lists.newArrayList(scannerFactory.currentScanners())) {
                scannerFactory.close(bs);
                ++nClosed;
            }
            if (log.isDebugEnabled()) {
                log.debug("Cleaned up " + nClosed + " batch scanners associated with this query logic.");
            }
        }
    }
    
    /**
     * Create and initialize a metadata helper
     * 
     * @param connector
     * @param metadataTableName
     * @param auths
     * @return a new initialized MetadataHelper
     */
    protected MetadataHelper initializeMetadataHelper(Connector connector, String metadataTableName, Set<Authorizations> auths) {
        return this.metadataHelperFactory.createMetadataHelper(connector, metadataTableName, auths);
    }
    
    public MetadataHelperFactory getMetadataHelperFactory() {
        return metadataHelperFactory;
    }
    
    public void setMetadataHelperFactory(MetadataHelperFactory metadataHelperFactory) {
        this.metadataHelperFactory = metadataHelperFactory;
    }
    
    public String getIndexTableName() {
        return indexTableName;
    }
    
    public void setIndexTableName(String indexTableName) {
        this.indexTableName = indexTableName;
    }
    
    public String getReverseIndexTableName() {
        return reverseIndexTableName;
    }
    
    public void setReverseIndexTableName(String reverseIndexTableName) {
        this.reverseIndexTableName = reverseIndexTableName;
    }
    
    @Override
    public GenericQueryConfiguration initialize(Connector connection, Query settings, Set<Authorizations> auths) throws Exception {
        ShardIndexQueryConfiguration config = new ShardIndexQueryConfiguration(this, settings);
        this.scannerFactory = new ScannerFactory(connection);
        MetadataHelper metadataHelper = initializeMetadataHelper(connection, config.getMetadataTableName(), auths);
        
        if (StringUtils.isEmpty(settings.getQuery())) {
            throw new IllegalArgumentException("Query cannot be null");
        }
        
        if (log.isDebugEnabled()) {
            log.debug("Query parameters set to " + settings.getParameters());
        }
        
        String tModelName = getTrimmedOrNull(settings, QueryParameters.PARAMETER_MODEL_NAME);
        if (tModelName != null) {
            modelName = tModelName;
        }
        
        String tModelTableName = getTrimmedOrNull(settings, QueryParameters.PARAMETER_MODEL_TABLE_NAME);
        if (tModelTableName != null) {
            modelTableName = tModelTableName;
        }
        
        queryModel = metadataHelper.getQueryModel(modelTableName, modelName, null);
        
        String datatypeFilterString = getTrimmedOrNull(settings, QueryParameters.DATATYPE_FILTER_SET);
        if (datatypeFilterString != null) {
            config.setDatatypeFilter(new HashSet<>(Arrays.asList(datatypeFilterString.split(PARAM_VALUE_SEP_STR))));
            if (log.isDebugEnabled()) {
                log.debug("Data type filter set to " + config.getDatatypeFilterAsString());
            }
        }
        
        config.setConnector(connection);
        config.setAuthorizations(auths);
        
        if (indexTableName != null) {
            config.setIndexTableName(indexTableName);
        }
        
        if (reverseIndexTableName != null) {
            config.setReverseIndexTableName(reverseIndexTableName);
        }
        
        if (settings.getBeginDate() != null) {
            config.setBeginDate(settings.getBeginDate());
        } else {
            config.setBeginDate(new Date(0));
            if (log.isDebugEnabled()) {
                log.debug("No begin date supplied in settings.");
            }
        }
        
        if (settings.getEndDate() != null) {
            config.setEndDate(settings.getEndDate());
        } else {
            config.setEndDate(new Date(Long.MAX_VALUE));
            if (log.isDebugEnabled()) {
                log.debug("No end date supplied in settings.");
            }
        }
        
        // start with a trimmed version of the query, converted to JEXL
        LuceneToJexlQueryParser parser = new LuceneToJexlQueryParser();
        parser.setAllowLeadingWildCard(this.isAllowLeadingWildcard());
        QueryNode node = parser.parse(settings.getQuery().trim());
        // TODO: Validate that this is a simple list of terms type of query
        config.setQueryString(node.getOriginalQuery());
        if (log.isDebugEnabled()) {
            log.debug("Original Query = " + settings.getQuery().trim());
            log.debug("JEXL Query = " + node.getOriginalQuery());
        }
        
        ASTJexlScript origScript = JexlASTHelper.parseJexlQuery(config.getQueryString());
        
        ASTJexlScript script;
        try {
            Set<String> expansionFields = metadataHelper.getExpansionFields(config.getDatatypeFilter());
<<<<<<< HEAD
            script = FixUnfieldedTermsVisitor.fixUnfieldedTree(config, this.scannerFactory, metadataHelper, origScript, expansionFields);
        } catch (CannotExpandUnfieldedTermFatalException e) {
=======
            script = FixUnfieldedTermsVisitor.fixUnfieldedTree(config, this.scannerFactory, this.metadataHelper, origScript, expansionFields);
        } catch (EmptyUnfieldedTermExpansionException e) {
>>>>>>> 1b2a7e8d
            Multimap<String,String> emptyMap = Multimaps.unmodifiableMultimap(HashMultimap.create());
            config.setNormalizedTerms(emptyMap);
            config.setNormalizedPatterns(emptyMap);
            return config;
        }
        
        Set<String> dataTypes = config.getDatatypeFilter();
        Set<String> allFields = metadataHelper.getAllFields(dataTypes);
        
        script = QueryModelVisitor.applyModel(script, queryModel, allFields);
        
        if (log.isTraceEnabled()) {
            log.trace("fetching dataTypes from FetchDataTypesVisitor");
        }
        Multimap<String,Type<?>> fieldToDataTypeMap = FetchDataTypesVisitor.fetchDataTypes(metadataHelper, config.getDatatypeFilter(), script);
        config.setDataTypes(fieldToDataTypeMap);
        config.setQueryFieldsDatatypes(fieldToDataTypeMap);
        
        final Set<String> indexedFields = metadataHelper.getIndexedFields(dataTypes);
        config.setIndexedFields(indexedFields);
        
        final Multimap<String,Type<?>> normalizedFields = metadataHelper.getFieldsToDatatypes(dataTypes);
        config.setNormalizedFieldsDatatypes(normalizedFields);
        
        if (log.isTraceEnabled()) {
            log.trace("Normalizers:");
            for (String field : fieldToDataTypeMap.keySet()) {
                log.trace(field + ": " + fieldToDataTypeMap.get(field));
            }
        }
        
        script = ExpandMultiNormalizedTerms.expandTerms(config, metadataHelper, script);
        
        Multimap<String,String> literals = LiteralNodeVisitor.getLiterals(script);
        Multimap<String,String> patterns = PatternNodeVisitor.getPatterns(script);
        Map<Entry<String,String>,Range> rangesForTerms = Maps.newHashMap();
        Map<Entry<String,String>,Entry<Range,Boolean>> rangesForPatterns = Maps.newHashMap();
        
        config.setNormalizedTerms(literals);
        config.setNormalizedPatterns(patterns);
        
        if (log.isDebugEnabled()) {
            log.debug("Normalized Literals = " + literals);
            log.debug("Normalized Patterns = " + patterns);
        }
        
        for (Entry<String,String> entry : literals.entries()) {
            rangesForTerms.put(entry, ShardIndexQueryTableStaticMethods.getLiteralRange(entry));
            
        }
        for (Entry<String,String> entry : patterns.entries()) {
            ShardIndexQueryTableStaticMethods.RefactoredRangeDescription r = ShardIndexQueryTableStaticMethods.getRegexRange(entry, isFullTableScanEnabled(),
                            metadataHelper, config);
            
            rangesForPatterns.put(entry, Maps.immutableEntry(r.range, r.isForReverseIndex));
        }
        
        config.setRangesForTerms(rangesForTerms);
        config.setRangesForPatterns(rangesForPatterns);
        
        config.setUndisplayedVisibilities(super.getUndisplayedVisibilities());
        
        return config;
    }
    
    private String getTrimmedOrNull(Query settings, String value) {
        QueryImpl.Parameter param = settings.findParameter(value);
        if (param == null) {
            return null;
        }
        
        String val = param.getParameterValue().trim();
        if (val.isEmpty()) {
            return null;
        }
        
        return val;
    }
    
    @Override
    public void setupQuery(GenericQueryConfiguration genericConfig) throws QueryException, TableNotFoundException, IOException, ExecutionException {
        if (!genericConfig.getClass().getName().equals(ShardIndexQueryConfiguration.class.getName())) {
            throw new QueryException("Did not receive a ShardIndexQueryConfiguration instance!!");
        }
        
        ShardIndexQueryConfiguration config = (ShardIndexQueryConfiguration) genericConfig;
        final List<Entry<BatchScanner,Boolean>> batchscanners = Lists.newLinkedList();
        
        for (Entry<String,String> termEntry : config.getNormalizedTerms().entries()) {
            // scan the table
            BatchScanner bs = configureBatchScannerForDiscovery(config, this.scannerFactory, "shardIndex",
                            Collections.singleton(config.getRangesForTerms().get(termEntry)), Collections.singleton(termEntry.getValue()),
                            Collections.emptySet(), config.getTableName().equals(config.getReverseIndexTableName()), false);
            
            bs.fetchColumnFamily(new Text(termEntry.getKey()));
            
            batchscanners.add(Maps.immutableEntry(bs, false));
        }
        
        for (Entry<String,String> patternEntry : config.getNormalizedPatterns().entries()) {
            Entry<Range,Boolean> rangeEntry = config.getRangesForPatterns().get(patternEntry);
            String tName = rangeEntry.getValue() ? "shardReverseIndex" : "shardIndex";
            
            // scan the table
            BatchScanner bs = configureBatchScannerForDiscovery(config, this.scannerFactory, tName, Collections.singleton(rangeEntry.getKey()),
                            Collections.emptySet(), Collections.singleton(patternEntry.getValue()), rangeEntry.getValue(), false);
            
            bs.fetchColumnFamily(new Text(patternEntry.getKey()));
            
            batchscanners.add(Maps.immutableEntry(bs, rangeEntry.getValue()));
        }
        
        final Iterator<Entry<BatchScanner,Boolean>> batchScannerIterator = batchscanners.iterator();
        
        this.iterator = concat(transform(new CloseableIterator(batchScannerIterator), new Function<Entry<Key,Value>,Iterator<DiscoveredThing>>() {
            DataInputBuffer in = new DataInputBuffer();
            
            @Override
            public Iterator<DiscoveredThing> apply(Entry<Key,Value> from) {
                Value value = from.getValue();
                in.reset(value.get(), value.getSize());
                ArrayWritable aw = new ArrayWritable(DiscoveredThing.class);
                try {
                    aw.readFields(in);
                } catch (IOException e) {
                    return null;
                }
                ArrayList<DiscoveredThing> thangs = Lists.newArrayListWithCapacity(aw.get().length);
                for (Writable w : aw.get()) {
                    thangs.add((DiscoveredThing) w);
                }
                return thangs.iterator();
            }
        }));
        
        this.scanner = new ScannerBase() {
            
            @Override
            public void addScanIterator(IteratorSetting cfg) {}
            
            @Override
            public void clearColumns() {}
            
            @Override
            public void clearScanIterators() {}
            
            @Override
            public void close() {}
            
            @Override
            public Authorizations getAuthorizations() {
                return null;
            }
            
            @Override
            public void setSamplerConfiguration(SamplerConfiguration samplerConfiguration) {
                
            }
            
            @Override
            public SamplerConfiguration getSamplerConfiguration() {
                return null;
            }
            
            @Override
            public void clearSamplerConfiguration() {
                
            }
            
            @Override
            public void setBatchTimeout(long l, TimeUnit timeUnit) {
                
            }
            
            @Override
            public long getBatchTimeout(TimeUnit timeUnit) {
                return 0;
            }
            
            @Override
            public void setClassLoaderContext(String s) {
                
            }
            
            @Override
            public void clearClassLoaderContext() {
                
            }
            
            @Override
            public String getClassLoaderContext() {
                return null;
            }
            
            @Override
            public void fetchColumn(Text colFam, Text colQual) {}
            
            @Override
            public void fetchColumn(IteratorSetting.Column column) {
                
            }
            
            @Override
            public void fetchColumnFamily(Text col) {}
            
            @Override
            public long getTimeout(TimeUnit timeUnit) {
                return 0;
            }
            
            @Override
            public Iterator<Entry<Key,Value>> iterator() {
                return null;
            }
            
            @Override
            public void removeScanIterator(String iteratorName) {}
            
            @Override
            public void setTimeout(long timeOut, TimeUnit timeUnit) {}
            
            @Override
            public void updateScanIteratorOption(String iteratorName, String key, String value) {}
            
        };
    }
    
    /**
     * scan a global index (shardIndex or shardReverseIndex) for the specified ranges and create a set of fieldname/TermInformation values. The Key/Values
     * scanned are trimmed based on a set of terms to match, and a set of data types (found in the config)
     * 
     * @param config
     * 
     * @param scannerFactory
     * @param tableName
     * @param ranges
     * @param literals
     * @param patterns
     * @param reverseIndex
     * @return The scanner used
     * @throws TableNotFoundException
     */
    public static BatchScanner configureBatchScanner(ShardQueryConfiguration config, ScannerFactory scannerFactory, String tableName, Collection<Range> ranges,
                    Collection<String> literals, Collection<String> patterns, boolean reverseIndex) throws TableNotFoundException {
        
        // if we have no ranges, then nothing to scan
        if (ranges.isEmpty()) {
            return null;
        }
        
        if (log.isTraceEnabled()) {
            log.trace("Scanning " + tableName + " against " + ranges + " with auths " + config.getAuthorizations());
        }
        
        BatchScanner bs = scannerFactory.newScanner(tableName, config.getAuthorizations(), config.getNumQueryThreads(), config.getQuery());
        
        bs.setRanges(ranges);
        
        // The begin date from the query may be down to the second, for doing lookups in the index we want to use the day because
        // the times in the index table have been truncated to the day.
        Date begin = DateUtils.truncate(config.getBeginDate(), Calendar.DAY_OF_MONTH);
        // we don't need to bump up the end date any more because it's not apart of the range set on the scanner
        Date end = config.getEndDate();
        
        LongRange dateRange = new LongRange(begin.getTime(), end.getTime());
        
        ShardIndexQueryTableStaticMethods.configureGlobalIndexDateRangeFilter(config, bs, dateRange);
        ShardIndexQueryTableStaticMethods.configureGlobalIndexDataTypeFilter(config, bs, config.getDatatypeFilter());
        
        ShardIndexQueryTableStaticMethods.configureGlobalIndexTermMatchingIterator(config, bs, literals, patterns, reverseIndex, true);
        
        return bs;
    }
    
    public static BatchScanner configureBatchScannerForDiscovery(ShardQueryConfiguration config, ScannerFactory scannerFactory, String tableName,
                    Collection<Range> ranges, Collection<String> literals, Collection<String> patterns, boolean reverseIndex, boolean uniqueTermsOnly)
                    throws TableNotFoundException {
        
        // if we have no ranges, then nothing to scan
        if (ranges.isEmpty()) {
            return null;
        }
        
        BatchScanner bs = scannerFactory.newScanner(tableName, config.getAuthorizations(), config.getNumQueryThreads(), config.getQuery());
        
        bs.setRanges(ranges);
        
        // The begin date from the query may be down to the second, for doing lookups in the index we want to use the day because
        // the times in the index table have been truncated to the day.
        Date begin = DateUtils.truncate(config.getBeginDate(), Calendar.DAY_OF_MONTH);
        // we don't need to bump up the end date any more because it's not apart of the range set on the scanner
        Date end = config.getEndDate();
        
        LongRange dateRange = new LongRange(begin.getTime(), end.getTime());
        
        ShardIndexQueryTableStaticMethods.configureGlobalIndexDateRangeFilter(config, bs, dateRange);
        ShardIndexQueryTableStaticMethods.configureGlobalIndexDataTypeFilter(config, bs, config.getDatatypeFilter());
        
        ShardIndexQueryTableStaticMethods.configureGlobalIndexTermMatchingIterator(config, bs, literals, patterns, reverseIndex, uniqueTermsOnly);
        
        bs.addScanIterator(configureVisibilityPruning(config.getBaseIteratorPriority() + 49, config.getAuthorizations(), config.getUndisplayedVisibilities()));
        bs.addScanIterator(new IteratorSetting(config.getBaseIteratorPriority() + 50, DiscoveryIterator.class));
        
        return bs;
    }
    
    public static IteratorSetting configureVisibilityPruning(int stackPosition, Set<Authorizations> auths, Set<String> unDisplayed) {
        
        Set<String> myUnDisplayedVisibilities = Sets.newTreeSet(unDisplayed == null ? new TreeSet<>() : unDisplayed);
        
        IteratorSetting is = new IteratorSetting(stackPosition, VisibilityPruningIterator.class);
        String stringifiedBlacklist = StringUtils.join(myUnDisplayedVisibilities.iterator(), ',');
        is.addOption(VisibilityPruningIterator.BLACKLIST, stringifiedBlacklist);
        Iterator<String> authSets = Iterators.transform(auths.iterator(), Functions.toStringFunction());
        String stringifiedAuths = StringUtils.join(authSets, ',');
        is.addOption(VisibilityPruningIterator.AUTHORIZATIONS, stringifiedAuths);
        return is;
    }
    
    public boolean isFullTableScanEnabled() {
        return fullTableScanEnabled;
    }
    
    public void setFullTableScanEnabled(boolean fullTableScanEnabled) {
        this.fullTableScanEnabled = fullTableScanEnabled;
    }
    
    public boolean isAllowLeadingWildcard() {
        return allowLeadingWildcard;
    }
    
    public void setAllowLeadingWildcard(boolean allowLeadingWildcard) {
        this.allowLeadingWildcard = allowLeadingWildcard;
    }
    
    @Override
    public AccumuloConnectionFactory.Priority getConnectionPriority() {
        return AccumuloConnectionFactory.Priority.NORMAL;
    }
    
    @Override
    public QueryLogicTransformer getTransformer(Query settings) {
        return new DiscoveryTransformer(this, settings, this.queryModel);
    }
    
    /**
     * Query model
     * 
     * @return
     */
    public String getModelName() {
        return modelName;
    }
    
    public void setModelName(String modelName) {
        this.modelName = modelName;
    }
    
    public String getModelTableName() {
        return modelTableName;
    }
    
    public void setModelTableName(String modelTableName) {
        this.modelTableName = modelTableName;
    }
    
    public QueryModel getQueryModel() {
        return this.queryModel;
    }
    
    public void setQueryModel(QueryModel model) {
        this.queryModel = model;
    }
    
    public class CloseableIterator implements Iterator<Entry<Key,Value>> {
        
        private final Iterator<Entry<BatchScanner,Boolean>> batchScannerIterator;
        
        protected Boolean reverseIndex = false;
        protected Entry<Key,Value> currentEntry = null;
        protected BatchScanner currentBS = null;
        protected Iterator<Entry<Key,Value>> currentIter = null;
        
        protected volatile boolean closed = false;
        
        public CloseableIterator(Iterator<Entry<BatchScanner,Boolean>> batchScannerIterator) {
            this.batchScannerIterator = batchScannerIterator;
        }
        
        /*
         * (non-Javadoc)
         * 
         * @see java.util.Iterator#hasNext()
         */
        @Override
        public boolean hasNext() {
            if (closed) {
                return false;
            }
            
            if (null != this.currentEntry) {
                return true;
            } else if (null != this.currentBS && null != this.currentIter) {
                if (this.currentIter.hasNext()) {
                    this.currentEntry = this.currentIter.next();
                    
                    return hasNext();
                } else {
                    this.currentBS.close();
                }
            }
            
            if (batchScannerIterator.hasNext()) {
                Entry<BatchScanner,Boolean> entry = batchScannerIterator.next();
                this.currentBS = entry.getKey();
                this.reverseIndex = entry.getValue();
                this.currentIter = this.currentBS.iterator();
                
                return hasNext();
            }
            
            return false;
        }
        
        /*
         * (non-Javadoc)
         * 
         * @see java.util.Iterator#next()
         */
        @Override
        public Entry<Key,Value> next() {
            if (closed) {
                return null;
            }
            
            if (hasNext()) {
                Entry<Key,Value> cur = this.currentEntry;
                this.currentEntry = null;
                
                if (this.reverseIndex) {
                    Text term = new Text((new StringBuilder(cur.getKey().getRow().toString())).reverse().toString());
                    cur = Maps.immutableEntry(new Key(term, cur.getKey().getColumnFamily(), cur.getKey().getColumnQualifier(), cur.getKey()
                                    .getColumnVisibility(), cur.getKey().getTimestamp()), cur.getValue());
                }
                
                return cur;
            }
            
            return null;
        }
        
        /*
         * (non-Javadoc)
         * 
         * @see java.util.Iterator#remove()
         */
        @Override
        public void remove() {
            throw new UnsupportedOperationException();
        }
        
        public void close() {
            if (!closed) {
                closed = true;
            }
            
            if (null != this.currentBS) {
                this.currentBS.close();
            }
        }
    }
    
    @Override
    public Set<String> getOptionalQueryParameters() {
        Set<String> params = new TreeSet<>();
        params.add(QueryParameters.PARAMETER_MODEL_NAME);
        params.add(QueryParameters.PARAMETER_MODEL_TABLE_NAME);
        params.add(QueryParameters.DATATYPE_FILTER_SET);
        params.add(datawave.webservice.query.QueryParameters.QUERY_BEGIN);
        params.add(datawave.webservice.query.QueryParameters.QUERY_END);
        return params;
    }
    
    @Override
    public Set<String> getRequiredQueryParameters() {
        return Collections.emptySet();
    }
    
    @Override
    public Set<String> getExampleQueries() {
        return Collections.emptySet();
    }
    
    public List<String> getRealmSuffixExclusionPatterns() {
        return realmSuffixExclusionPatterns;
    }
    
    public void setRealmSuffixExclusionPatterns(List<String> realmSuffixExclusionPatterns) {
        this.realmSuffixExclusionPatterns = realmSuffixExclusionPatterns;
    }
    
}<|MERGE_RESOLUTION|>--- conflicted
+++ resolved
@@ -253,13 +253,8 @@
         ASTJexlScript script;
         try {
             Set<String> expansionFields = metadataHelper.getExpansionFields(config.getDatatypeFilter());
-<<<<<<< HEAD
             script = FixUnfieldedTermsVisitor.fixUnfieldedTree(config, this.scannerFactory, metadataHelper, origScript, expansionFields);
-        } catch (CannotExpandUnfieldedTermFatalException e) {
-=======
-            script = FixUnfieldedTermsVisitor.fixUnfieldedTree(config, this.scannerFactory, this.metadataHelper, origScript, expansionFields);
         } catch (EmptyUnfieldedTermExpansionException e) {
->>>>>>> 1b2a7e8d
             Multimap<String,String> emptyMap = Multimaps.unmodifiableMultimap(HashMultimap.create());
             config.setNormalizedTerms(emptyMap);
             config.setNormalizedPatterns(emptyMap);
