--- conflicted
+++ resolved
@@ -441,12 +441,8 @@
             builder.setTimeFilter(timeFilter);
             builder.setAttrFilter(attrFilter);
             builder.setDatatypeFilter(datatypeFilter);
-<<<<<<< HEAD
             builder.setEnv(env);
-            builder.setTermFrequencyAggregator(getTermFrequencyAggregator(node, attrFilter, attrFilter != null ? attrFilter.getMaxNextCount() : -1));
-=======
             builder.setTermFrequencyAggregator(getTermFrequencyAggregator(identifier, node, attrFilter, attrFilter != null ? attrFilter.getMaxNextCount() : -1));
->>>>>>> 9d7c85c9
             
             Range fiRange = getFiRangeForTF(range);
             
