--- conflicted
+++ resolved
@@ -259,14 +259,10 @@
             }
         };
         filter.addFilter(rootFilter);
-<<<<<<< HEAD
-        return new TLDTermFrequencyAggregator(fieldsToAggregate, filter, filter.getMaxNextCount());
-=======
         
         Set<String> toAggregate = fieldsToAggregate.contains(identifier) ? Collections.singleton(identifier) : Collections.emptySet();
         
-        return new TLDTermFrequencyAggregator(toAggregate, filter, filter != null ? filter.getMaxNextCount() : -1);
->>>>>>> 3b1e63de
+        return new TLDTermFrequencyAggregator(toAggregate, filter, filter.getMaxNextCount());
     }
     
     /**
