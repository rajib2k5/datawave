--- conflicted
+++ resolved
@@ -1325,7 +1325,6 @@
         Set<String> indexedFields = this.getIndexedFields();
         indexedFields.removeAll(this.getNonIndexedDataTypeMap().keySet());
         
-<<<<<<< HEAD
         // @formatter:off
         return c.newInstance()
                 .setSource(this, this.myEnvironment)
@@ -1348,7 +1347,8 @@
                 .setMaxRangeSplit(this.getMaxIndexRangeSplit())
                 .setIvaratorMaxOpenFiles(this.getIvaratorMaxOpenFiles())
                 .setIvaratorNumRetries(this.getIvaratorNumRetries())
-                .setIvaratorSources(this, this.getMaxIvaratorSources())
+                .setUnsortedIvaratorSource(this.sourceForDeepCopies)
+                .setIvaratorSourcePool(createIvaratorSourcePool(this.maxIvaratorSources))
                 .setMaxIvaratorResults(this.getMaxIvaratorResults())
                 .setIncludes(indexedFields)
                 .setTermFrequencyFields(this.getTermFrequencyFields())
@@ -1364,24 +1364,6 @@
                 .setCompositeMetadata(compositeMetadata)
                 .setExceededOrEvaluationCache(exceededOrEvaluationCache);
         // @formatter:on
-=======
-        return c.newInstance().setSource(this, this.myEnvironment).setTimeFilter(this.getTimeFilter()).setTypeMetadata(this.getTypeMetadata())
-                        .setFieldsToAggregate(this.getNonEventFields()).setAttrFilter(this.getEvaluationFilter())
-                        .setDatatypeFilter(this.getFieldIndexKeyDataTypeFilter()).setFiAggregator(this.fiAggregator)
-                        .setHdfsFileSystem(this.getFileSystemCache()).setQueryLock(this.getQueryLock())
-                        .setIvaratorCacheDirURIAlternatives(this.getIvaratorCacheBaseURIsAsList()).setQueryId(this.getQueryId()).setScanId(this.getScanId())
-                        .setIvaratorCacheSubDirPrefix(this.getHdfsCacheSubDirPrefix()).setHdfsFileCompressionCodec(this.getHdfsFileCompressionCodec())
-                        .setIvaratorCacheBufferSize(this.getIvaratorCacheBufferSize())
-                        .setIvaratorCacheScanPersistThreshold(this.getIvaratorCacheScanPersistThreshold())
-                        .setIvaratorCacheScanTimeout(this.getIvaratorCacheScanTimeout()).setMaxRangeSplit(this.getMaxIndexRangeSplit())
-                        .setIvaratorMaxOpenFiles(this.getIvaratorMaxOpenFiles()).setUnsortedIvaratorSource(this.sourceForDeepCopies)
-                        .setIvaratorSourcePool(createIvaratorSourcePool(this.maxIvaratorSources)).setIncludes(indexedFields)
-                        .setTermFrequencyFields(this.getTermFrequencyFields()).setIsQueryFullySatisfied(isQueryFullySatisfied).setSortedUIDs(sortedUIDs)
-                        .limit(documentRange).disableIndexOnly(disableFiEval).limit(this.sourceLimit).setCollectTimingDetails(this.collectTimingDetails)
-                        .setQuerySpanCollector(this.querySpanCollector).setIndexOnlyFields(this.getAllIndexOnlyFields())
-                        .setAllowTermFrequencyLookup(this.allowTermFrequencyLookup).setCompositeMetadata(compositeMetadata)
-                        .setExceededOrEvaluationCache(exceededOrEvaluationCache);
->>>>>>> 056a54dc
         // TODO: .setStatsPort(this.statsdHostAndPort);
     }
     
