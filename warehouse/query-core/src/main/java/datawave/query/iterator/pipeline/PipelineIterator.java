--- conflicted
+++ resolved
@@ -33,19 +33,11 @@
 public class PipelineIterator implements Iterator<Entry<Key,Document>> {
     
     private static final Logger log = Logger.getLogger(PipelineIterator.class);
-<<<<<<< HEAD
-    protected final YieldCallbackWrapper<Key> yield;
+    protected final YieldCallback<Key> yield;
     protected final long yieldThresholdMs;
     protected final NestedIterator<Key> docSource;
     protected final PipelinePool pipelines;
     protected final Queue<Tuple2<Future<?>,Pipeline>> evaluationQueue;
-=======
-    final protected YieldCallback<Key> yield;
-    final protected long yieldThresholdMs;
-    final protected NestedIterator<Key> docSource;
-    final protected PipelinePool pipelines;
-    final protected Queue<Tuple2<Future<?>,Pipeline>> evaluationQueue;
->>>>>>> e7ab8baa
     protected Key lastKeyEvaluated = null;
     protected final Queue<Entry<Key,Document>> results;
     protected final int maxResults;
