package datawave.query.iterator.builder;

import datawave.core.iterators.DatawaveFieldIndexRangeIteratorJexl;
import datawave.query.iterator.DocumentIterator;
import datawave.query.iterator.NestedIterator;
import datawave.query.iterator.logic.DocumentAggregatingIterator;
import datawave.query.iterator.logic.IndexIteratorBridge;
import datawave.query.jexl.LiteralRange;
import org.apache.accumulo.core.data.Key;
import org.apache.accumulo.core.data.PartialKey;
import org.apache.accumulo.core.data.Range;
import org.apache.hadoop.io.Text;
import org.apache.log4j.Logger;

import java.io.IOException;
import java.util.SortedSet;

/**
 * A convenience class that aggregates a field, range, source iterator, normalizer mappings, index only fields, data type filter and key transformer when
 * traversing a subtree in a query. This allows arbitrary ordering of the arguments.
 * 
 */
public class IndexRangeIteratorBuilder extends IvaratorBuilder implements IteratorBuilder {
    private static Logger log = Logger.getLogger(IndexRangeIteratorBuilder.class);
    
    protected LiteralRange range;
    protected SortedSet<Range> subRanges;
    
    public LiteralRange getRange() {
        return range;
    }
    
    public void setRange(LiteralRange range) {
        this.range = range;
        setField(range.getFieldName());
        StringBuilder builder = new StringBuilder();
        builder.append(range.getLower()).append("-").append(range.getUpper());
        setValue(builder.toString());
    }
    
    public SortedSet<Range> getSubRanges() {
        return subRanges;
    }
    
    public void setSubRanges(SortedSet<Range> subRanges) {
        this.subRanges = subRanges;
    }
    
    @SuppressWarnings("unchecked")
    @Override
    public NestedIterator<Key> build() {
        if (notNull(range, source, datatypeFilter, keyTform, timeFilter, ivaratorCacheDirs)) {
            if (log.isTraceEnabled()) {
                log.trace("Generating ivarator (caching field index iterator) for " + range);
            }
            
            // we can't build an ivarator if no ivarator directories have been defined
            if (ivaratorCacheDirs.isEmpty())
                throw new IllegalStateException("No ivarator cache dirs defined");
            
            // ensure that we are able to create the first ivarator cache dir (the control dir)
            validateIvaratorControlDir(ivaratorCacheDirs.get(0));
            
            DocumentIterator docIterator = null;
            try {
                // create a field index caching ivarator
<<<<<<< HEAD
                // @formatter:off
                DatawaveFieldIndexRangeIteratorJexl rangeIterator = DatawaveFieldIndexRangeIteratorJexl.builder()
                        .withFieldName(new Text(range.getFieldName()))
                        .withLowerBound(range.getLower().toString())
                        .lowerInclusive(range.isLowerInclusive())
                        .withUpperBound(range.getUpper().toString())
                        .upperInclusive(range.isUpperInclusive())
                        .withTimeFilter(this.timeFilter)
                        .withDatatypeFilter(this.datatypeFilter)
                        .negated(false)
                        .withScanThreshold(ivaratorCacheScanPersistThreshold)
                        .withScanTimeout(ivaratorCacheScanTimeout)
                        .withHdfsBackedSetBufferSize(ivaratorCacheBufferSize)
                        .withMaxRangeSplit(maxRangeSplit)
                        .withMaxOpenFiles(ivaratorMaxOpenFiles)
                        .withIvaratorCacheDirs(ivaratorCacheDirs)
                        .withNumRetries(ivaratorNumRetries)
                        .withMaxResults(maxIvaratorResults)
                        .withQueryLock(queryLock)
                        .allowDirResuse(true)
                        .withReturnKeyType(PartialKey.ROW_COLFAM_COLQUAL_COLVIS_TIME)
                        .withSortedUUIDs(sortedUIDs)
                        .withCompositeMetadata(compositeMetadata)
                        .withCompositeSeekThreshold(compositeSeekThreshold)
                        .withTypeMetadata(typeMetadata)
                        .withSubRanges(subRanges)
                        .withIteratorEnv(env)
                        .build();
                // @formatter:on
=======
                DatawaveFieldIndexRangeIteratorJexl rangeIterator = DatawaveFieldIndexRangeIteratorJexl.builder().withFieldName(new Text(range.getFieldName()))
                                .withLowerBound(range.getLower().toString()).lowerInclusive(range.isLowerInclusive())
                                .withUpperBound(range.getUpper().toString()).upperInclusive(range.isUpperInclusive()).withTimeFilter(this.timeFilter)
                                .withDatatypeFilter(this.datatypeFilter).negated(false).withScanThreshold(ivaratorCacheScanPersistThreshold)
                                .withScanTimeout(ivaratorCacheScanTimeout).withHdfsBackedSetBufferSize(ivaratorCacheBufferSize)
                                .withMaxRangeSplit(maxRangeSplit).withMaxOpenFiles(ivaratorMaxOpenFiles).withFileSystem(hdfsFileSystem)
                                .withUniqueDir(new Path(hdfsCacheURI)).withQueryLock(queryLock).allowDirResuse(true)
                                .withReturnKeyType(PartialKey.ROW_COLFAM_COLQUAL_COLVIS_TIME).withSortedUUIDs(sortedUIDs)
                                .withCompositeMetadata(compositeMetadata).withCompositeSeekThreshold(compositeSeekThreshold).withTypeMetadata(typeMetadata)
                                .withSubRanges(subRanges).withIvaratorSourcePool(ivaratorSourcePool).build();
>>>>>>> 056a54dc
                
                if (collectTimingDetails) {
                    rangeIterator.setCollectTimingDetails(true);
                    rangeIterator.setQuerySpanCollector(this.querySpanCollector);
                }
                rangeIterator.init(source, null, env);
                log.debug("Created a DatawaveFieldIndexRangeIteratorJexl: " + rangeIterator);
                
                boolean canBuildDocument = this.fieldsToAggregate == null ? false : this.fieldsToAggregate.contains(field);
                if (forceDocumentBuild) {
                    canBuildDocument = true;
                }
                
                // Add an iterator to aggregate documents. This is needed for index only fields.
                DocumentAggregatingIterator aggregatingIterator = new DocumentAggregatingIterator(canBuildDocument, this.typeMetadata, keyTform);
                aggregatingIterator.init(rangeIterator, null, null);
                
                docIterator = aggregatingIterator;
                
            } catch (IOException e) {
                throw new IllegalStateException("Unable to initialize regex iterator stack", e);
            }
            
            IndexIteratorBridge itr = new IndexIteratorBridge(docIterator);
            range = null;
            source = null;
            timeFilter = null;
            datatypeFilter = null;
            keyTform = null;
            timeFilter = null;
            ivaratorCacheDirs = null;
            return itr;
        } else {
            StringBuilder msg = new StringBuilder(256);
            msg.append("Cannot build iterator-- a field was null!\n");
            if (range == null) {
                msg.append("\tRange was null!\n");
            }
            if (source == null) {
                msg.append("\tSource was null!\n");
            }
            msg.setLength(msg.length() - 1);
            throw new IllegalStateException(msg.toString());
        }
    }
}<|MERGE_RESOLUTION|>--- conflicted
+++ resolved
@@ -64,7 +64,6 @@
             DocumentIterator docIterator = null;
             try {
                 // create a field index caching ivarator
-<<<<<<< HEAD
                 // @formatter:off
                 DatawaveFieldIndexRangeIteratorJexl rangeIterator = DatawaveFieldIndexRangeIteratorJexl.builder()
                         .withFieldName(new Text(range.getFieldName()))
@@ -92,20 +91,9 @@
                         .withTypeMetadata(typeMetadata)
                         .withSubRanges(subRanges)
                         .withIteratorEnv(env)
+                        .withIvaratorSourcePool(ivaratorSourcePool)
                         .build();
                 // @formatter:on
-=======
-                DatawaveFieldIndexRangeIteratorJexl rangeIterator = DatawaveFieldIndexRangeIteratorJexl.builder().withFieldName(new Text(range.getFieldName()))
-                                .withLowerBound(range.getLower().toString()).lowerInclusive(range.isLowerInclusive())
-                                .withUpperBound(range.getUpper().toString()).upperInclusive(range.isUpperInclusive()).withTimeFilter(this.timeFilter)
-                                .withDatatypeFilter(this.datatypeFilter).negated(false).withScanThreshold(ivaratorCacheScanPersistThreshold)
-                                .withScanTimeout(ivaratorCacheScanTimeout).withHdfsBackedSetBufferSize(ivaratorCacheBufferSize)
-                                .withMaxRangeSplit(maxRangeSplit).withMaxOpenFiles(ivaratorMaxOpenFiles).withFileSystem(hdfsFileSystem)
-                                .withUniqueDir(new Path(hdfsCacheURI)).withQueryLock(queryLock).allowDirResuse(true)
-                                .withReturnKeyType(PartialKey.ROW_COLFAM_COLQUAL_COLVIS_TIME).withSortedUUIDs(sortedUIDs)
-                                .withCompositeMetadata(compositeMetadata).withCompositeSeekThreshold(compositeSeekThreshold).withTypeMetadata(typeMetadata)
-                                .withSubRanges(subRanges).withIvaratorSourcePool(ivaratorSourcePool).build();
->>>>>>> 056a54dc
                 
                 if (collectTimingDetails) {
                     rangeIterator.setCollectTimingDetails(true);
