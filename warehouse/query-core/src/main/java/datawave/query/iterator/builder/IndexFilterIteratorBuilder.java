package datawave.query.iterator.builder;

import datawave.core.iterators.DatawaveFieldIndexFilterIteratorJexl;
import datawave.query.iterator.DocumentIterator;
import datawave.query.iterator.NestedIterator;
import datawave.query.iterator.logic.DocumentAggregatingIterator;
import datawave.query.iterator.logic.IndexIteratorBridge;
import datawave.query.jexl.LiteralRange;
import datawave.query.predicate.Filter;
import org.apache.accumulo.core.data.Key;
import org.apache.accumulo.core.data.PartialKey;
import org.apache.hadoop.io.Text;
import org.apache.log4j.Logger;

import java.io.IOException;

/**
 * A convenience class that aggregates a field, filter, range, source iterator, normalizer mappings, index only fields, data type filter and key transformer
 * when traversing a subtree in a query. This allows arbitrary ordering of the arguments.
 * 
 */
public class IndexFilterIteratorBuilder extends IvaratorBuilder implements IteratorBuilder {
    private static Logger log = Logger.getLogger(IndexFilterIteratorBuilder.class);
    
    protected LiteralRange range;
    protected Filter filter;
    
    public LiteralRange getRange() {
        return range;
    }
    
    public Filter getFilter() {
        return filter;
    }
    
    public void setRangeAndFunction(LiteralRange range, Filter filter) {
        this.range = range;
        this.filter = filter;
        setField(range.getFieldName());
        StringBuilder builder = new StringBuilder();
        builder.append(filter).append(":");
        builder.append(range.getLower()).append("-").append(range.getUpper());
        setValue(builder.toString());
    }
    
    @SuppressWarnings("unchecked")
    @Override
    public NestedIterator<Key> build() {
        if (notNull(range, filter, source, datatypeFilter, keyTform, timeFilter, ivaratorCacheDirs)) {
            if (log.isTraceEnabled()) {
                log.trace("Generating ivarator (caching field index iterator) for " + filter + " over " + range);
            }
            
            // we can't build an ivarator if no ivarator directories have been defined
            if (ivaratorCacheDirs.isEmpty())
                throw new IllegalStateException("No ivarator cache dirs defined");
            
            // ensure that we are able to create the first ivarator cache dir (the control dir)
            validateIvaratorControlDir(ivaratorCacheDirs.get(0));
            
            DocumentIterator docIterator = null;
            try {
                // create a field index caching ivarator
                // @formatter:off
                DatawaveFieldIndexFilterIteratorJexl rangeIterator = DatawaveFieldIndexFilterIteratorJexl.builder()
<<<<<<< HEAD
                        .withFieldName(new Text(range.getFieldName()))
                        .withFilter(filter)
                        .withLowerBound(range.getLower().toString())
                        .lowerInclusive(range.isLowerInclusive())
                        .withUpperBound(range.getUpper().toString())
                        .upperInclusive(range.isUpperInclusive())
                        .withTimeFilter(timeFilter)
                        .withDatatypeFilter(datatypeFilter)
                        .negated(false)
                        .withScanThreshold(ivaratorCacheScanPersistThreshold)
                        .withScanTimeout(ivaratorCacheScanTimeout)
                        .withHdfsBackedSetBufferSize(ivaratorCacheBufferSize)
                        .withMaxRangeSplit(maxRangeSplit)
                        .withMaxOpenFiles(ivaratorMaxOpenFiles)
                        .withMaxResults(maxIvaratorResults)
                        .withIvaratorCacheDirs(ivaratorCacheDirs)
                        .withNumRetries(ivaratorNumRetries)
                        .withQueryLock(queryLock)
                        .allowDirResuse(true)
                        .withReturnKeyType(PartialKey.ROW_COLFAM_COLQUAL_COLVIS_TIME)
                        .withSortedUUIDs(sortedUIDs)
                        .withCompositeMetadata(compositeMetadata)
                        .withCompositeSeekThreshold(compositeSeekThreshold)
                        .withTypeMetadata(typeMetadata)
                        .withIteratorEnv(env)
                        .build();
                // @formatter:on
=======
                                .withFieldName(new Text(range.getFieldName())).withFilter(filter).withLowerBound(range.getLower().toString())
                                .lowerInclusive(range.isLowerInclusive()).withUpperBound(range.getUpper().toString()).upperInclusive(range.isUpperInclusive())
                                .withTimeFilter(timeFilter).withDatatypeFilter(datatypeFilter).negated(false)
                                .withScanThreshold(ivaratorCacheScanPersistThreshold).withScanTimeout(ivaratorCacheScanTimeout)
                                .withHdfsBackedSetBufferSize(ivaratorCacheBufferSize).withMaxRangeSplit(maxRangeSplit).withMaxOpenFiles(ivaratorMaxOpenFiles)
                                .withFileSystem(hdfsFileSystem).withUniqueDir(new Path(hdfsCacheURI)).withQueryLock(queryLock).allowDirResuse(true)
                                .withReturnKeyType(PartialKey.ROW_COLFAM_COLQUAL_COLVIS_TIME).withSortedUUIDs(sortedUIDs)
                                .withCompositeMetadata(compositeMetadata).withCompositeSeekThreshold(compositeSeekThreshold).withTypeMetadata(typeMetadata)
                                .withIvaratorSourcePool(ivaratorSourcePool).build();
>>>>>>> 056a54dc
                
                if (collectTimingDetails) {
                    rangeIterator.setCollectTimingDetails(true);
                    rangeIterator.setQuerySpanCollector(this.querySpanCollector);
                }
                rangeIterator.init(source, null, env);
                log.debug("Created a DatawaveFieldIndexFilterIteratorJexl: " + rangeIterator);
                
                // Add an interator to aggregate documents. This is needed for index only fields.
                DocumentAggregatingIterator aggregatingIterator = new DocumentAggregatingIterator(true, // this.fieldsToKeep == null ? false
                                                                                                        // :this.fieldsToKeep.contains(field),
                                this.typeMetadata, keyTform);
                aggregatingIterator.init(rangeIterator, null, null);
                
                docIterator = aggregatingIterator;
                
            } catch (IOException e) {
                throw new IllegalStateException("Unable to initialize regex iterator stack", e);
            }
            
            IndexIteratorBridge itr = new IndexIteratorBridge(docIterator);
            range = null;
            filter = null;
            source = null;
            timeFilter = null;
            datatypeFilter = null;
            keyTform = null;
            timeFilter = null;
            ivaratorCacheDirs = null;
            return itr;
        } else {
            StringBuilder msg = new StringBuilder(256);
            msg.append("Cannot build iterator-- a field was null!\n");
            if (filter == null) {
                msg.append("\tFilter was null!\n");
            }
            if (range == null) {
                msg.append("\tRange was null!\n");
            }
            if (source == null) {
                msg.append("\tSource was null!\n");
            }
            msg.setLength(msg.length() - 1);
            throw new IllegalStateException(msg.toString());
        }
    }
}<|MERGE_RESOLUTION|>--- conflicted
+++ resolved
@@ -63,7 +63,6 @@
                 // create a field index caching ivarator
                 // @formatter:off
                 DatawaveFieldIndexFilterIteratorJexl rangeIterator = DatawaveFieldIndexFilterIteratorJexl.builder()
-<<<<<<< HEAD
                         .withFieldName(new Text(range.getFieldName()))
                         .withFilter(filter)
                         .withLowerBound(range.getLower().toString())
@@ -89,19 +88,9 @@
                         .withCompositeSeekThreshold(compositeSeekThreshold)
                         .withTypeMetadata(typeMetadata)
                         .withIteratorEnv(env)
+                        .withIvaratorSourcePool(ivaratorSourcePool)
                         .build();
                 // @formatter:on
-=======
-                                .withFieldName(new Text(range.getFieldName())).withFilter(filter).withLowerBound(range.getLower().toString())
-                                .lowerInclusive(range.isLowerInclusive()).withUpperBound(range.getUpper().toString()).upperInclusive(range.isUpperInclusive())
-                                .withTimeFilter(timeFilter).withDatatypeFilter(datatypeFilter).negated(false)
-                                .withScanThreshold(ivaratorCacheScanPersistThreshold).withScanTimeout(ivaratorCacheScanTimeout)
-                                .withHdfsBackedSetBufferSize(ivaratorCacheBufferSize).withMaxRangeSplit(maxRangeSplit).withMaxOpenFiles(ivaratorMaxOpenFiles)
-                                .withFileSystem(hdfsFileSystem).withUniqueDir(new Path(hdfsCacheURI)).withQueryLock(queryLock).allowDirResuse(true)
-                                .withReturnKeyType(PartialKey.ROW_COLFAM_COLQUAL_COLVIS_TIME).withSortedUUIDs(sortedUIDs)
-                                .withCompositeMetadata(compositeMetadata).withCompositeSeekThreshold(compositeSeekThreshold).withTypeMetadata(typeMetadata)
-                                .withIvaratorSourcePool(ivaratorSourcePool).build();
->>>>>>> 056a54dc
                 
                 if (collectTimingDetails) {
                     rangeIterator.setCollectTimingDetails(true);
