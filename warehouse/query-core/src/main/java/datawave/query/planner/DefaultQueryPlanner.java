--- conflicted
+++ resolved
@@ -596,11 +596,7 @@
         
         stopwatch.stop();
         
-<<<<<<< HEAD
-        if (query.contains("filter:options")) {
-=======
         if (query.contains(QueryFunctions.QUERY_FUNCTION_NAMESPACE + ':')) {
->>>>>>> 4e3ac52e
             // only do the extra tree visit if the function is present
             stopwatch = timers.newStartedStopwatch("DefaultQueryPlanner - parse out queryOptions from options function");
             Map<String,String> optionsMap = new HashMap<>();
