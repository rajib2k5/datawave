package datawave.query;

import datawave.configuration.spring.SpringBean;
import datawave.helpers.PrintUtility;
import datawave.ingest.data.TypeRegistry;
import datawave.query.function.deserializer.KryoDocumentDeserializer;
import datawave.query.tables.ShardQueryLogic;
import datawave.query.transformer.DocumentTransformer;
import datawave.query.util.WiseGuysIngest;
import datawave.webservice.edgedictionary.TestDatawaveEdgeDictionaryImpl;
import datawave.webservice.query.QueryImpl;
import datawave.webservice.query.configuration.GenericQueryConfiguration;
import datawave.webservice.query.iterator.DatawaveTransformIterator;
import datawave.webservice.query.result.event.EventBase;
import datawave.webservice.query.result.event.FieldBase;
import datawave.webservice.result.BaseQueryResponse;
import datawave.webservice.result.DefaultEventQueryResponse;
import datawave.webservice.result.EventQueryResponseBase;
import org.apache.accumulo.core.client.Connector;
import org.apache.accumulo.core.data.Key;
import org.apache.accumulo.core.data.Value;
import org.apache.accumulo.core.security.Authorizations;
import org.apache.commons.collections4.iterators.TransformIterator;
import org.apache.log4j.Logger;
import org.jboss.arquillian.container.test.api.Deployment;
import org.jboss.arquillian.junit.Arquillian;
import org.jboss.shrinkwrap.api.ShrinkWrap;
import org.jboss.shrinkwrap.api.asset.StringAsset;
import org.jboss.shrinkwrap.api.spec.JavaArchive;
import org.junit.AfterClass;
import org.junit.Assert;
import org.junit.Before;
import org.junit.BeforeClass;
import org.junit.Test;
import org.junit.runner.RunWith;

import javax.inject.Inject;
import java.text.DateFormat;
import java.text.SimpleDateFormat;
import java.util.ArrayList;
import java.util.Collections;
import java.util.Date;
import java.util.HashMap;
import java.util.List;
import java.util.Map;
import java.util.Set;
import java.util.TimeZone;
import java.util.UUID;

import static datawave.query.QueryTestTableHelper.*;

/**
 * Applies grouping to queries
 * 
 */
public abstract class GroupingTest {
    
    private static final Logger log = Logger.getLogger(GroupingTest.class);
    
    @RunWith(Arquillian.class)
    public static class ShardRange extends GroupingTest {
        protected static Connector connector = null;
        private static Authorizations auths = new Authorizations("ALL");
        
        @BeforeClass
        public static void setUp() throws Exception {
            
            QueryTestTableHelper qtth = new QueryTestTableHelper(GroupingTest.ShardRange.class.toString(), log);
            connector = qtth.connector;
            
            WiseGuysIngest.writeItAll(connector, WiseGuysIngest.WhatKindaRange.SHARD);
            PrintUtility.printTable(connector, auths, SHARD_TABLE_NAME);
            PrintUtility.printTable(connector, auths, SHARD_INDEX_TABLE_NAME);
            PrintUtility.printTable(connector, auths, MODEL_TABLE_NAME);
        }
        
        @Override
        protected void runTestQueryWithGrouping(Map<String,Integer> expected, String querystr, Date startDate, Date endDate, Map<String,String> extraParms)
                        throws Exception {
            super.runTestQueryWithGrouping(expected, querystr, startDate, endDate, extraParms, connector);
        }
    }
    
    @RunWith(Arquillian.class)
    public static class DocumentRange extends GroupingTest {
        protected static Connector connector = null;
        private static Authorizations auths = new Authorizations("ALL");
        
        @BeforeClass
        public static void setUp() throws Exception {
            
            QueryTestTableHelper qtth = new QueryTestTableHelper(DocumentRange.class.toString(), log);
            connector = qtth.connector;
            
            WiseGuysIngest.writeItAll(connector, WiseGuysIngest.WhatKindaRange.DOCUMENT);
            Authorizations auths = new Authorizations("ALL");
            PrintUtility.printTable(connector, auths, SHARD_TABLE_NAME);
            PrintUtility.printTable(connector, auths, SHARD_INDEX_TABLE_NAME);
            PrintUtility.printTable(connector, auths, MODEL_TABLE_NAME);
        }
        
        @Override
        protected void runTestQueryWithGrouping(Map<String,Integer> expected, String querystr, Date startDate, Date endDate, Map<String,String> extraParms)
                        throws Exception {
            super.runTestQueryWithGrouping(expected, querystr, startDate, endDate, extraParms, connector);
        }
    }
    
    protected Authorizations auths = new Authorizations("ALL");
    
    protected Set<Authorizations> authSet = Collections.singleton(auths);
    
    @Inject
    @SpringBean(name = "EventQuery")
    protected ShardQueryLogic logic;
    
    protected KryoDocumentDeserializer deserializer;
    
    private final DateFormat format = new SimpleDateFormat("yyyyMMdd");
    
    @Deployment
    public static JavaArchive createDeployment() throws Exception {
        
        return ShrinkWrap
                        .create(JavaArchive.class)
                        .addPackages(true, "org.apache.deltaspike", "io.astefanutti.metrics.cdi", "datawave.query", "org.jboss.logging",
                                        "datawave.webservice.query.result.event")
                        .addClass(TestDatawaveEdgeDictionaryImpl.class)
                        .deleteClass(datawave.query.metrics.QueryMetricQueryLogic.class)
                        .deleteClass(datawave.query.metrics.ShardTableQueryMetricHandler.class)
                        .addAsManifestResource(
                                        new StringAsset("<alternatives>" + "<stereotype>datawave.query.tables.edge.MockAlternative</stereotype>"
                                                        + "</alternatives>"), "beans.xml");
    }
    
    @AfterClass
    public static void teardown() {
        TypeRegistry.reset();
    }
    
    @Before
    public void setup() {
        TimeZone.setDefault(TimeZone.getTimeZone("GMT"));
        
        logic.setFullTableScanEnabled(true);
        deserializer = new KryoDocumentDeserializer();
    }
    
<<<<<<< HEAD
    protected abstract EventQueryResponseBase runTestQueryWithoutGrouping(String querystr, Date startDate, Date endDate, Map<String,String> extraParms)
                    throws Exception;
    
    protected EventQueryResponseBase runTestQueryWithoutGrouping(String querystr, Date startDate, Date endDate, Map<String,String> extraParms,
                    Connector connector) throws Exception {
        log.debug("runTestQuery");
        log.trace("Creating QueryImpl");
        QueryImpl settings = new QueryImpl();
        settings.setBeginDate(startDate);
        settings.setEndDate(endDate);
        settings.setPagesize(Integer.MAX_VALUE);
        settings.setQueryAuthorizations(auths.serialize());
        settings.setQuery(querystr);
        settings.setParameters(extraParms);
        settings.setId(UUID.randomUUID());
        
        log.debug("query: " + settings.getQuery());
        log.debug("logic: " + settings.getQueryLogicName());
        
        GenericQueryConfiguration config = logic.initialize(connector, settings, authSet);
        logic.setupQuery(config);
        
        DocumentTransformer transformer = (DocumentTransformer) (logic.getTransformer(settings));
        TransformIterator<Map.Entry<Key,Value>,EventBase> iter = new DatawaveTransformIterator<>(logic.iterator(), transformer);
        List<Object> eventList = new ArrayList<>();
        while (iter.hasNext()) {
            eventList.add(iter.next());
        }
        
        return (EventQueryResponseBase) transformer.createResponse(eventList);
    }
    
=======
>>>>>>> 4e3ac52e
    protected abstract void runTestQueryWithGrouping(Map<String,Integer> expected, String querystr, Date startDate, Date endDate, Map<String,String> extraParms)
                    throws Exception;
    
    protected void runTestQueryWithGrouping(Map<String,Integer> expected, String querystr, Date startDate, Date endDate, Map<String,String> extraParms,
                    Connector connector) throws Exception {
        log.debug("runTestQueryWithGrouping");
        
        QueryImpl settings = new QueryImpl();
        settings.setBeginDate(startDate);
        settings.setEndDate(endDate);
        settings.setPagesize(Integer.MAX_VALUE);
        settings.setQueryAuthorizations(auths.serialize());
        settings.setQuery(querystr);
        settings.setParameters(extraParms);
        settings.setId(UUID.randomUUID());
        
        log.debug("query: " + settings.getQuery());
        log.debug("logic: " + settings.getQueryLogicName());
        
        GenericQueryConfiguration config = logic.initialize(connector, settings, authSet);
        logic.setupQuery(config);
        
        DocumentTransformer transformer = (DocumentTransformer) (logic.getTransformer(settings));
        TransformIterator iter = new DatawaveTransformIterator(logic.iterator(), transformer);
        List<Object> eventList = new ArrayList<>();
        while (iter.hasNext()) {
            eventList.add(iter.next());
        }
        
        BaseQueryResponse response = transformer.createResponse(eventList);
        
        // un-comment to look at the json output
        // ObjectMapper mapper = new ObjectMapper();
        // mapper.enable(MapperFeature.USE_WRAPPER_NAME_AS_PROPERTY_NAME);
        // mapper.writeValue(new File("/tmp/grouped2.json"), response);
        
        Assert.assertTrue(response instanceof DefaultEventQueryResponse);
        DefaultEventQueryResponse eventQueryResponse = (DefaultEventQueryResponse) response;
        
        Assert.assertEquals("Got the wrong number of events", 8, (long) eventQueryResponse.getReturnedEvents());
        
        for (EventBase event : eventQueryResponse.getEvents()) {
            
            String genderKey = "";
            String ageKey = "";
            Integer value = null;
            for (Object field : event.getFields()) {
                FieldBase fieldBase = (FieldBase) field;
                if (fieldBase.getName().equals("COUNT")) {
                    value = Integer.valueOf(fieldBase.getValueString());
                } else if (fieldBase.getName().equals("GEN")) {
                    genderKey = fieldBase.getValueString();
                } else if (fieldBase.getName().equals("AG")) {
                    ageKey = fieldBase.getValueString();
                }
            }
            
            log.debug("mapping is " + genderKey + "-" + ageKey + " count:" + value);
            Assert.assertEquals(expected.get(genderKey + "-" + ageKey), value);
        }
        
    }
    
    @Test
    public void testGrouping() throws Exception {
        Map<String,String> extraParameters = new HashMap<>();
        extraParameters.put("include.grouping.context", "true");
        
        Date startDate = format.parse("20091231");
        Date endDate = format.parse("20150101");
        
        String queryString = "UUID =~ '^[CS].*'";
        
        Map<String,Integer> expectedMap = new HashMap<>();
        expectedMap.put("FEMALE-18", 2);
        expectedMap.put("MALE-30", 1);
        expectedMap.put("MALE-34", 1);
        expectedMap.put("MALE-16", 1);
        expectedMap.put("MALE-40", 2);
        expectedMap.put("MALE-20", 2);
        expectedMap.put("MALE-24", 1);
        expectedMap.put("MALE-22", 2);
        
        extraParameters.put("group.fields", "AG,GEN");
        
        runTestQueryWithGrouping(expectedMap, queryString, startDate, endDate, extraParameters);
    }
    
    @Test
    public void testGroupingUsingFunction() throws Exception {
        Map<String,String> extraParameters = new HashMap<>();
        extraParameters.put("include.grouping.context", "true");
        
        Date startDate = format.parse("20091231");
        Date endDate = format.parse("20150101");
        
        String queryString = "UUID =~ '^[CS].*' && f:groupby('AG','GEN')";
        
        Map<String,Integer> expectedMap = new HashMap<>();
        expectedMap.put("FEMALE-18", 2);
        expectedMap.put("MALE-30", 1);
        expectedMap.put("MALE-34", 1);
        expectedMap.put("MALE-16", 1);
        expectedMap.put("MALE-40", 2);
        expectedMap.put("MALE-20", 2);
        expectedMap.put("MALE-24", 1);
        expectedMap.put("MALE-22", 2);
        
        runTestQueryWithGrouping(expectedMap, queryString, startDate, endDate, extraParameters);
    }
    
}<|MERGE_RESOLUTION|>--- conflicted
+++ resolved
@@ -146,41 +146,6 @@
         deserializer = new KryoDocumentDeserializer();
     }
     
-<<<<<<< HEAD
-    protected abstract EventQueryResponseBase runTestQueryWithoutGrouping(String querystr, Date startDate, Date endDate, Map<String,String> extraParms)
-                    throws Exception;
-    
-    protected EventQueryResponseBase runTestQueryWithoutGrouping(String querystr, Date startDate, Date endDate, Map<String,String> extraParms,
-                    Connector connector) throws Exception {
-        log.debug("runTestQuery");
-        log.trace("Creating QueryImpl");
-        QueryImpl settings = new QueryImpl();
-        settings.setBeginDate(startDate);
-        settings.setEndDate(endDate);
-        settings.setPagesize(Integer.MAX_VALUE);
-        settings.setQueryAuthorizations(auths.serialize());
-        settings.setQuery(querystr);
-        settings.setParameters(extraParms);
-        settings.setId(UUID.randomUUID());
-        
-        log.debug("query: " + settings.getQuery());
-        log.debug("logic: " + settings.getQueryLogicName());
-        
-        GenericQueryConfiguration config = logic.initialize(connector, settings, authSet);
-        logic.setupQuery(config);
-        
-        DocumentTransformer transformer = (DocumentTransformer) (logic.getTransformer(settings));
-        TransformIterator<Map.Entry<Key,Value>,EventBase> iter = new DatawaveTransformIterator<>(logic.iterator(), transformer);
-        List<Object> eventList = new ArrayList<>();
-        while (iter.hasNext()) {
-            eventList.add(iter.next());
-        }
-        
-        return (EventQueryResponseBase) transformer.createResponse(eventList);
-    }
-    
-=======
->>>>>>> 4e3ac52e
     protected abstract void runTestQueryWithGrouping(Map<String,Integer> expected, String querystr, Date startDate, Date endDate, Map<String,String> extraParms)
                     throws Exception;
     
