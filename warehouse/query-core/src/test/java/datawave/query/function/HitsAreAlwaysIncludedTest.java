--- conflicted
+++ resolved
@@ -256,11 +256,7 @@
     public void testHitForIndexedQueryTermWithOptionsInQueryFunction() throws Exception {
         Map<String,String> extraParameters = new HashMap<>();
         
-<<<<<<< HEAD
-        String queryString = "FOO_3_BAR == 'defg<cat>' and filter:options('include.grouping.context', 'true', "
-=======
         String queryString = "FOO_3_BAR == 'defg<cat>' and f:options('include.grouping.context', 'true', "
->>>>>>> 4e3ac52e
                         + "'hit.list', 'true', 'limit.fields', 'FOO_1_BAR=3,FOO_1=2,FOO_3=2,FOO_3_BAR=2,FOO_4=3')";
         
         Set<String> goodResults = Sets.newHashSet("FOO_1_BAR.FOO.3:good<cat>", "FOO_3_BAR.FOO.3:defg<cat>", "FOO_3.FOO.3.3:defg", "FOO_4.FOO.4.3:yes",
