--- conflicted
+++ resolved
@@ -52,14 +52,9 @@
         record.setRawFileTimestamp(eventTime);
         record.setDataType(type);
         record.setDate(eventTime);
-<<<<<<< HEAD
-        record.setRawDataAndGenerateId("some data".getBytes());
         record.setRawFileName("/some/filename");
-        
-=======
         record.setRawData("some data".getBytes());
         record.generateId(null);
->>>>>>> e2ca5257
     }
     
     @Test
