<?xml version="1.0"?>
<fieldConfig>
    <!-- fields not listed here are not indexed or tokenized. By default fields listed here are indexed
         (forward and reverse) but >not< tokenized unless explicitly stated as such. This is a whitelist -->
<<<<<<< HEAD
    <default indexed="true" reverseIndexed="true" tokenized="false" reverseTokenized="false" indexType="datawave.data.type.LcNoDiacriticsType"/>
    <nomatch indexed="false" reverseIndexed="false" tokenized="false"  reverseTokenized="false" indexType="datawave.data.type.HexStringType"/>
    <fieldPattern pattern="*J" indexed="true" indexType="datawave.data.type.MacAddressType"/>
=======
    <default stored="true" indexed="true" reverseIndexed="true" tokenized="false" reverseTokenized="false" indexType="nsa.datawave.data.type.LcNoDiacriticsType"/>
    <nomatch stored="false" indexed="false" reverseIndexed="false" tokenized="false"  reverseTokenized="false" indexType="nsa.datawave.data.type.HexStringType"/>
    <fieldPattern pattern="*J" indexed="true" indexType="nsa.datawave.data.type.MacAddressType"/>
>>>>>>> 29534ad7
    <fieldPattern pattern="*K" indexed="false"/>
    <field name="A" indexed="false"/>
    <field name="B" reverseIndexed="false"/>
    <field name="C" tokenized="true"/>
    <field name="D" reverseTokenized="true"/>
    <field name="E" indexed="false" reverseIndexed="false"/>
<<<<<<< HEAD
    <field name="F" tokenized="true" reverseTokenized="true" indexType="datawave.data.type.DateType"/>
=======
    <field name="F" stored="false" tokenized="true" reverseTokenized="true" indexType="nsa.datawave.data.type.DateType"/>
>>>>>>> 29534ad7
    <field name="H"/>
</fieldConfig><|MERGE_RESOLUTION|>--- conflicted
+++ resolved
@@ -2,25 +2,15 @@
 <fieldConfig>
     <!-- fields not listed here are not indexed or tokenized. By default fields listed here are indexed
          (forward and reverse) but >not< tokenized unless explicitly stated as such. This is a whitelist -->
-<<<<<<< HEAD
-    <default indexed="true" reverseIndexed="true" tokenized="false" reverseTokenized="false" indexType="datawave.data.type.LcNoDiacriticsType"/>
-    <nomatch indexed="false" reverseIndexed="false" tokenized="false"  reverseTokenized="false" indexType="datawave.data.type.HexStringType"/>
+    <default stored="true" indexed="true" reverseIndexed="true" tokenized="false" reverseTokenized="false" indexType="datawave.data.type.LcNoDiacriticsType"/>
+    <nomatch stored="false" indexed="false" reverseIndexed="false" tokenized="false"  reverseTokenized="false" indexType="datawave.data.type.HexStringType"/>
     <fieldPattern pattern="*J" indexed="true" indexType="datawave.data.type.MacAddressType"/>
-=======
-    <default stored="true" indexed="true" reverseIndexed="true" tokenized="false" reverseTokenized="false" indexType="nsa.datawave.data.type.LcNoDiacriticsType"/>
-    <nomatch stored="false" indexed="false" reverseIndexed="false" tokenized="false"  reverseTokenized="false" indexType="nsa.datawave.data.type.HexStringType"/>
-    <fieldPattern pattern="*J" indexed="true" indexType="nsa.datawave.data.type.MacAddressType"/>
->>>>>>> 29534ad7
     <fieldPattern pattern="*K" indexed="false"/>
     <field name="A" indexed="false"/>
     <field name="B" reverseIndexed="false"/>
     <field name="C" tokenized="true"/>
     <field name="D" reverseTokenized="true"/>
     <field name="E" indexed="false" reverseIndexed="false"/>
-<<<<<<< HEAD
-    <field name="F" tokenized="true" reverseTokenized="true" indexType="datawave.data.type.DateType"/>
-=======
-    <field name="F" stored="false" tokenized="true" reverseTokenized="true" indexType="nsa.datawave.data.type.DateType"/>
->>>>>>> 29534ad7
+    <field name="F" stored="false" tokenized="true" reverseTokenized="true" indexType="datawave.data.type.DateType"/>
     <field name="H"/>
 </fieldConfig>